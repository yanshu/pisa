# Ignore precompile packages
*.py[cod]

# Ignore auto-generated libraries and files
_BargerPropagator.so
BargerPropagator_wrap.cxx
BargerPropagator_wrap.cpp
BargerPropagator.py

# Packages
dist
build
pisa.egg-info

<<<<<<< HEAD
# Common editor remnants
*~

# All hidden files/directories in but .gitignore itself
.*
!/.gitignore
=======
# Common editor remants
*~
.swp
>>>>>>> 140786ac
<|MERGE_RESOLUTION|>--- conflicted
+++ resolved
@@ -12,15 +12,6 @@
 build
 pisa.egg-info
 
-<<<<<<< HEAD
 # Common editor remnants
 *~
-
-# All hidden files/directories in but .gitignore itself
-.*
-!/.gitignore
-=======
-# Common editor remants
-*~
-.swp
->>>>>>> 140786ac
+.swp