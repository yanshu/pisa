#! /usr/bin/env python
#
# PID.py
#
# Performs the particle ID step of sorting the event map templates
# of the previous stage into tracks vs. cascades. Some fraction of
# CC events is identified as tracks, all others are cascades.
#
# author: Timothy C. Arlen
#         tca3@psu.edu
# author: Sebastian Boeser
#         sboeser@physik.uni-bonn.de
#
# date:   April 10, 2014
#

import numpy as np
from argparse import ArgumentParser, RawTextHelpFormatter
from pisa.utils.log import logging, set_verbosity
from pisa.utils.utils import get_binning,check_binning,get_bin_centers
from pisa.utils.jsons import from_json,to_json
from pisa.utils.proc import report_params, get_params, add_params
from pisa.pid.PIDServicePar import PIDServicePar
from pisa.resources.resources import find_resource


def get_pid_maps(reco_events,muon_bool,pid_service,**kwargs):
    '''
    Takes the templates of reco_events in form of:
      'nue_cc': map
      'numu_cc': map
      'nutau_cc': map
      'nuall_nc': map
    And applies PID returning a dictionary of events in form of:
      {'trk': {'ebins':ebins,'czbins':czbins,'map':map},
       'csc': {'ebins':ebins,'czbins':czbins,'map':map}}
    '''

    #Be verbose on input
    params = get_params()
    report_params(params, units = [])

    #Initialize return dict
    ebins, czbins = get_binning(reco_events)
    reco_events_pid = { 'trck': {'map':np.zeros_like(reco_events['nue_cc']['map']),
                                 'czbins':czbins,
                                 'ebins':ebins},
                        'cscd': {'map':np.zeros_like(reco_events['nue_cc']['map']),
                                 'czbins':czbins,
                                 'ebins':ebins},
                        'params': add_params(params,reco_events['params']),
                      }

    pid_dict = pid_service.get_maps()
    if(muon_bool):
      flavours = ['nue_cc','numu_cc','nutau_cc','muons_cc','nuall_nc']
    else:
      flavours = ['nue_cc','numu_cc','nutau_cc','nuall_nc']
    for flav in flavours:
        event_map = reco_events[flav]['map']

        to_trck_map = event_map*pid_dict[flav]['trck']
        to_cscd_map = event_map*pid_dict[flav]['cscd']

        reco_events_pid['trck']['map'] += to_trck_map
        reco_events_pid['cscd']['map'] += to_cscd_map

    return reco_events_pid


if __name__ == '__main__':

    parser = ArgumentParser(description='Takes a reco event rate file '
                            'as input and produces a set of reconstructed templates '
                            'of tracks and cascades.',
                            formatter_class=RawTextHelpFormatter)
    parser.add_argument('reco_event_maps',metavar='RECOEVENTS',type=from_json,
                        help='''JSON reco event rate file with following parameters:
      {"nue_cc": {'czbins':[...], 'ebins':[...], 'map':[...]},
       "numu_cc": {...},
       "nutau_cc": {...},
       "nuall_nc": {...} }''')

    parser.add_argument('--settings',metavar='SETTINGS',type=from_json,
                        default=from_json(find_resource('pid/V15_pid.json')),
                        help='''json file containing parameterizations of the particle ID for each event type.''')
    parser.add_argument('--muon_bkg',type=bool,default=True,
                        help='''Include or exclude cosmic ray muons.''')

    parser.add_argument('-o', '--outfile', dest='outfile', metavar='FILE', type=str,
                        action='store',default="pid.json",
                        help='''file to store the output''')
    parser.add_argument('-v', '--verbose', action='count', default=None,
                        help='''set verbosity level''')
    args = parser.parse_args()

    #Set verbosity level
    set_verbosity(args.verbose)

    #Check binning
    ebins, czbins = check_binning(args.reco_event_maps)

    #Initialize the PID service
    pid_service = PIDServicePar(ebins,czbins,args.settings)

    #Galculate event rates after PID
<<<<<<< HEAD
    event_rate_pid = get_pid_maps(args.reco_event_maps,args.muon_bkg,pid_service)
    
=======
    event_rate_pid = get_pid_maps(args.reco_event_maps,pid_service)

>>>>>>> 4be6663b
    logging.info("Saving output to: %s"%args.outfile)
    to_json(event_rate_pid,args.outfile)<|MERGE_RESOLUTION|>--- conflicted
+++ resolved
@@ -104,12 +104,7 @@
     pid_service = PIDServicePar(ebins,czbins,args.settings)
 
     #Galculate event rates after PID
-<<<<<<< HEAD
     event_rate_pid = get_pid_maps(args.reco_event_maps,args.muon_bkg,pid_service)
     
-=======
-    event_rate_pid = get_pid_maps(args.reco_event_maps,pid_service)
-
->>>>>>> 4be6663b
     logging.info("Saving output to: %s"%args.outfile)
     to_json(event_rate_pid,args.outfile)