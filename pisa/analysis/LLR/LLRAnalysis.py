#
# LLRAnalysis.py
#
# Helper module for running the Optimizer-based LLR analysis.
#
# author: Tim Arlen
#         tca3@psu.edu
#
# date:   02-July-2014
#

import logging,sys
from datetime import datetime
import numpy as np
import scipy.optimize as opt

from LLHStatistics import get_random_map, get_binwise_llh, add_prior

# FUNCTIONS
def get_template_params(settings,use_best=True,use_nmh=True):
    '''
    From a settings file, merge all parameters from  needed by the template
    generator into one 'params' dict.

    For fiducial parameters, we are getting the 'best' field for the value.
    '''

    params = settings['template'].copy()
    params['ebins'] = settings['binning']['ebins']
    params['czbins'] = settings['binning']['czbins']
    
    for param in settings['fiducial'].keys():
        params[param] = settings['fiducial'][param]['best']
            
    params['deltam31'] = params['deltam31_nh'] if use_nmh else params['deltam31_ih']
    params.pop('deltam31_nh')
    params.pop('deltam31_ih')
    
    return params

def get_fiducial_params(settings,use_best=True,use_nmh=True):
    '''
    Get parameters of fiducial model (systematic + nuisance params)
    '''
    
<<<<<<< HEAD
    params = {}
=======
    Params = {}
>>>>>>> 1e32722e
    for param in settings['fiducial'].keys():
        params[param] = settings['fiducial'][param]['best']
        
    params['deltam31'] = params['deltam31_nh'] if use_nmh else params['deltam31_ih']
    params.pop('deltam31_nh')
    params.pop('deltam31_ih')
    
    return params

def get_pseudo_data_fmap(temp_maker,fiducial_params):
    '''
    Creates a true template from fiducial_params, then uses Poisson statistics
    to vary the expected counts per bin to create a pseudo data set.

    IMPORTANT: returns a SINGLE flattened map of trck/cscd combined
    '''
    
    true_template = temp_maker.get_template(fiducial_params)
    true_fmap = get_true_fmap(true_template)
    fmap = get_random_map(true_fmap)
    
    return fmap

def get_true_fmap(true_template):
    '''
    Takes a final level true template of trck/cscd, and returns a
    single flattened map of trck appended to cscd, with all zero bins
    removed.
    '''
    true_cscd = true_template['cscd']['map'].flatten()
    true_trck = true_template['trck']['map'].flatten()
    true_fmap = np.append(true_cscd,true_trck)
    true_fmap = np.array(true_fmap)[np.nonzero(true_fmap)]
    
    return true_fmap

def correct_mh_params(key,params,use_nmh):
    '''
    Corrects for a key in params being defined for both 'nh' and 'ih',
    and modifies the params dict accordingly.
    '''

    params[key] = params[key+'_nh'] if use_nmh else params[key+'_ih']
    params.pop(key+'_nh')
    params.pop(key+'_ih')
    return 

def get_param_types(fid_settings,assume_nmh):
    '''
    From the settings dict, define the parameters which will be
    optimized over and which will be constant.
    '''

    syst_params = {}
    const_params = {}    
    for key in fid_settings.keys():
        if fid_settings[key]['fixed']:
            const_params[key] = fid_settings[key]['best']
        else:
            syst_params[key] = fid_settings[key]

    if 'deltam31_nh' in const_params.keys():
        correct_mh_params('deltam31',const_params,assume_nmh)
    else:
        correct_mh_params('deltam31',syst_params,assume_nmh)
    
    logging.warn("Systematic params: %s"%syst_params.keys())
        
    return syst_params,const_params


def find_max_llh_grid(fmap_data,true_templates):
    '''
    Find the template from true_templates that maximizes likelihood
    that fmap_data came from the given template. Loops over all
    true_templates to find maximum.
    
    returns
      llh - value of max log(likelihood) found
      best_fit_params - dict of best fit values of the systematic
          params marginalized over.
      trial_data - dict of (llh,deltam31,theta23) for each point
          tested in the grid search.
    '''


    trial_data = {'llh':[],'deltam31':[],'theta23':[]}
    
    llh_max = -sys.float_info.max
    best_fit = {}; best_fit['deltam31'] = 0.0; best_fit['theta23'] = 0.0
    #print "  num true templates: ",len(true_templates)
    for true_template in true_templates:
        true_fmap = get_true_fmap(true_template)
        llh_val = get_binwise_llh(fmap_data,true_fmap)

        trial_data['llh'].append(llh_val)
        trial_data['deltam31'].append(true_template['params']['deltam31'])
        trial_data['theta23'].append(true_template['params']['theta23'])
        
        if llh_val > llh_max:
            llh_max = llh_val
            best_fit['deltam31'] = true_template['params']['deltam31']
            best_fit['theta23']  = true_template['params']['theta23']
        
    return llh_max,best_fit,trial_data

def find_max_llh_powell(fmap,settings,assume_nmh=True):
    '''
    Uses Powell's method implementation in scipy.optimize to fine the
    maximum likelihood for a given pseudo data fmap.
    '''
    
    # Get params dict which will be optimized (syst_params) and which
    # won't be (const_params) but are still needed for get_template()
    syst_params,const_params = get_param_types(settings,assume_nmh)

    init_vals = []
    const_args = []
    names = []
    scales = []
    priors = []
    for key in syst_params.keys(): 
        init_vals.append( (syst_params[key]['min']+syst_params[key]['max'])/2.0 )
        names.append(key)
        scales.append(syst_params[key]['scale'])
        priors.append((syst_params[key]['prior'],syst_params[key]['best']))
        
    opt_steps_dict = {key:[] for key in names}
    opt_steps_dict['llh'] = []
    const_args = (names,scales,fmap,const_params,opt_steps_dict,priors)
    
    init_vals = np.array(init_vals)*np.array(scales)

    print "init_vals: ",init_vals
    print "priors: ",priors

    #
    # PUT THIS INTO SETTINGS FILE LATER!
    #
    print "opt_settings: "
    ftol = 1.0e-7
    print "  ftol: %.2e"%ftol
    vals = opt.fmin_powell(llh_bfgs,init_vals,args=const_args,ftol=ftol,full_output=1)
    
    print "\n        CONVERGENCE!\n"
    print "returns: \n",vals

    return vals
    
def find_max_llh_opt(fmap,temp_maker,fiducial_params,llr_settings,save_opt_steps=False,
                     assume_nmh=True):
    '''
    Finds the template (and syst params) that maximize likelihood that
    the data came from the true given template.

    opt_steps_dict - If defined, it will create and store the output of the
    steps taken by the optimizer (whethere it's in calculating
    gradient or function value).
    
    returns 
      LLH - value of the max Log(likelihood) found
      best_fit_params - dict of the best fit values of the 
        systematic params marginalized over.
    '''
    
    # Get params dict which will be optimized (syst_params) and which
    # won't be (const_params) but are still needed for get_template()
    syst_params,const_params = get_param_types(fiducial_params,assume_nmh) 
   
    init_vals = []
    bounds = []
    const_args = []
    names = []
    scales = []
    priors = []
    for key in syst_params.keys():
        init_vals.append(syst_params[key]['best'])
        #init_vals.append( (syst_params[key]['min']+syst_params[key]['max'])/2.0 )
        bound = (syst_params[key]['min']*syst_params[key]['scale'],
                 syst_params[key]['max']*syst_params[key]['scale'])
        bounds.append(bound)
        names.append(key)
        scales.append(syst_params[key]['scale'])
        priors.append((syst_params[key]['prior'],syst_params[key]['best']))
    
    if save_opt_steps:
        opt_steps_dict = {key:[] for key in names}
        opt_steps_dict['llh'] = []
    else:
        opt_steps_dict = None
    const_args = [names,scales,fmap,const_params,temp_maker,opt_steps_dict,priors]

    init_vals = np.array(init_vals)*np.array(scales)

    print "bounds: ",bounds
    print "init_vals: ",init_vals
    print "priors: ",priors

    factr = float(llr_settings['factr'])
    epsilon = float(llr_settings['epsilon'])
    pgtol = float(llr_settings['pgtol'])
    m_corr = float(llr_settings['m'])
    maxfun = float(llr_settings['maxfun'])
    maxiter = float(llr_settings['maxiter'])

    print "opt_settings: "
    print "  factr: %.2e"%factr
    print "  epsilon: %.2e"%epsilon
    print "  pgtol: %.2e"%pgtol
    print "  m: %d"%m_corr
    print "  maxfun: %d"%maxfun
    print "  maxiter: %d"%maxiter
    
    vals = opt.fmin_l_bfgs_b(llh_bfgs,init_vals,args=const_args,approx_grad=True,
                             iprint=0,bounds=bounds,epsilon=epsilon,factr=factr,
                             pgtol=pgtol,m=m_corr,maxfun=maxfun,maxiter=maxiter)
    
    best_fit_vals = vals[0]
    llh = vals[1]
    dict_flags = vals[2]

    print "  llh: ",llh
    print "  best_fit_vals: ",best_fit_vals
    print "  dict_flags: ",dict_flags

    best_fit_params = {}
    for i in xrange(len(best_fit_vals)):
        best_fit_params[names[i]] = best_fit_vals[i]
        
    print "  best_fit_params: ",best_fit_params

    return llh,best_fit_params,opt_steps_dict


def llh_bfgs(opt_vals,*args):
    '''
    Function that the bfgs algorithm tries to minimize. Essentially,
    it is a wrapper function around get_template() and
    get_binwise_llh().

    This fuction is set up this way, because the fmin_l_bfgs_b
    algorithm must take a function with two inputs: params & *args,
    where 'params' are the actual VALUES to be varied, and must
    correspond to the limits in 'bounds', and 'args' are arguments
    which are not varied and optimized, but needed by the
    get_template() function here. Thus, we pass the arguments to this
    function as follows:

    --opt_vals: [param1,param2,...,paramN] - systematics varied in the optimization.
    --args: [names,scales,fmap,const_params,opt_steps_dict]
      where 
        names: are the dict keys corresponding to param1, param2,...
        scales: the scales to be applied before passing to get_template 
          [IMPORTANT! In the optimizer, all parameters must be ~ the same order.
          Here, we keep them between 0.1,1 so the "epsilon" step size will vary
          the parameters in roughly the same precision.]
        fmap: pseudo data flattened map
        const_params: dictionary of other paramters needed by the get_template()
          function
        opt_steps_dict: dictionary recording information regarding the steps taken
          for each trial of the optimization process.
        priors: gaussian priors corresponding to opt_vals list. 
          Format: [(prior1,best1),(prior2,best2),...,(priorN,bestN)]
    '''

    print "\n  opt_vals: ",opt_vals

    names = args[0]
    scales = args[1]
    fmap = args[2]
    const_params = args[3]
    temp_maker = args[4]
    opt_steps_dict = args[5]
    priors = args[6]

    template_params = {}
    for i in xrange(len(opt_vals)):
        template_params[names[i]] = opt_vals[i]/scales[i]
    
    template_params = dict(template_params.items() + const_params.items())
    
    # Now get true template, and compute LLH
    true_template = temp_maker.get_template(template_params)
    true_cscd = true_template['cscd']['map'].flatten()
    true_trck = true_template['trck']['map'].flatten()
    true_fmap = np.append(true_cscd,true_trck)
    true_fmap = np.array(true_fmap)[np.nonzero(true_fmap)]

    # NOTE: The minus sign is present on both of these next two lines
    # to reflect the fact that the optimizer finds a minimum rather
    # than maximum.
    llh = -get_binwise_llh(fmap,true_fmap)
    for i,prior in enumerate(priors): 
        prior_val = add_prior(opt_vals[i],priors[i])
        llh -= prior_val
        
    # Opt steps dict, to see what values optimizer is testing:
    if opt_steps_dict is not None:
        for key in names:
            opt_steps_dict[key].append(template_params[key])
        opt_steps_dict['llh'].append(llh)
    
    print "  llh: ",llh
    
    return llh
<|MERGE_RESOLUTION|>--- conflicted
+++ resolved
@@ -43,11 +43,8 @@
     Get parameters of fiducial model (systematic + nuisance params)
     '''
     
-<<<<<<< HEAD
+
     params = {}
-=======
-    Params = {}
->>>>>>> 1e32722e
     for param in settings['fiducial'].keys():
         params[param] = settings['fiducial'][param]['best']
         
