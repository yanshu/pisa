--- conflicted
+++ resolved
@@ -81,11 +81,7 @@
       * chan = channel of flattened fmap to use.
         if 'all': returns a single flattened map of trck/cscd combined.
         if 'cscd' or 'trck' only returns the channel requested.
-<<<<<<< HEAD
-    ''' 
-=======
-    """
->>>>>>> 662725e5
+    """
 
     if fiducial_params['residual_up_down'] or fiducial_params['simp_up_down'] or fiducial_params['ratio_up_down']:
         template_maker_up = template_maker[0]
