#
# Maps.py
#
# Utilities for dealing with event rate maps in analysis
#
# author: Tim Arlen   <tca3@psu.edu>
#

import os
import copy
import numpy as np
from pisa.analysis.stats.LLHStatistics import get_random_map
from pisa.utils.log import logging


def apply_ratio_scale(orig_maps, key1, key2, ratio_scale, is_flux_scale, int_type=None):
    """
    Scales the ratio of the entries of two maps, conserving the total.
    """

    if is_flux_scale: log_str = 'flux'
    else: log_str = 'event rate (%s)'%int_type

    if not is_flux_scale:
	# we have maps of event counts of a certain interaction type
        orig_sum = orig_maps[key1][int_type]['map'] + orig_maps[key2][int_type]['map']
        orig_total1 = orig_maps[key1][int_type]['map'].sum()
        orig_total2 = orig_maps[key2][int_type]['map'].sum()
        orig_ratio = orig_maps[key1][int_type]['map'] / orig_maps[key2][int_type]['map']
    else:
        # we have flux_maps
        orig_sum = orig_maps[key1]['map'] + orig_maps[key2]['map']
        orig_total1 = orig_maps[key1]['map'].sum()
        orig_total2 = orig_maps[key2]['map'].sum()
        orig_ratio = orig_maps[key1]['map'] / orig_maps[key2]['map']

    # conserved total:
    scaled_map2 = orig_sum / (1 + ratio_scale*orig_ratio)
    scaled_map1 = ratio_scale*orig_ratio*scaled_map2

    logging.trace(' %s / %s %s ratio before scaling: %.3f'%(key1, key2, log_str,
                    orig_total1/orig_total2))
    logging.trace(' %s / %s %s ratio after scaling with %.2f: %.3f'%(key1, key2, log_str,
                    ratio_scale, scaled_map1.sum()/scaled_map2.sum()))

    return scaled_map1, scaled_map2

<<<<<<< HEAD
def get_asimov_data_fmap_up_down(template_maker,fiducial_params,chan=None):
    if fiducial_params['residual_up_down'] or fiducial_params['simp_up_down'] or fiducial_params['ratio_up_down']:
        template_maker_up = template_maker[0]
        template_maker_down = template_maker[1]
        template_up = template_maker_up.get_template(fiducial_params)  
        template_down = template_maker_down.get_template(fiducial_params)  
        reflected_template_down = get_flipped_map(template_down,chan=fiducial_params['channel'])
        true_fmap_up = flatten_map(template_up,chan=fiducial_params['channel'])
        true_fmap_down = flatten_map(reflected_template_down,chan=fiducial_params['channel'])
        fmap_up = np.int32(true_fmap_up+0.5)
        fmap_down = np.int32(true_fmap_down+0.5)
        if fiducial_params['residual_up_down']:
            fmap = fmap_up-fmap_down
        elif fiducial_params['ratio_up_down']:
            fmap = np.array([fmap_up,fmap_down])
        else:
            fmap = np.append(fmap_up,fmap_down)
    else:
        true_template = template_maker.get_template(fiducial_params)  
        true_fmap = flatten_map(true_template,chan=chan)
        fmap = get_random_map(true_fmap, seed=seed)
    return fmap


def get_pseudo_data_fmap(template_maker,fiducial_params,seed=None,chan=None):
=======
def get_pseudo_data_fmap(template_maker, fiducial_params, channel, seed=None):
>>>>>>> 09f9c443
    """
    Creates a true template from fiducial_params, then uses Poisson statistics
    to vary the expected counts per bin to create a pseudo data set.
    If seed is provided, the random state is seeded with seed before the map is
    created.

    IMPORTANT: returns a SINGLE flattened map of trck/cscd combined
    \params:
      * channel = channel of flattened fmap to use.
        if 'all': returns a single flattened map of trck/cscd combined.
        if 'cscd' or 'trck' only returns the channel requested.
    """

<<<<<<< HEAD
    if fiducial_params['residual_up_down'] or fiducial_params['simp_up_down'] or fiducial_params['ratio_up_down']:
        template_maker_up = template_maker[0]
        template_maker_down = template_maker[1]
        template_up = template_maker_up.get_template(fiducial_params)  
        template_down = template_maker_down.get_template(fiducial_params)  
        reflected_template_down = get_flipped_map(template_down,chan=fiducial_params['channel'])
        true_fmap_up = flatten_map(template_up,chan=fiducial_params['channel'])
        true_fmap_down = flatten_map(reflected_template_down,chan=fiducial_params['channel'])
        fmap_up = get_random_map(true_fmap_up, seed=get_seed())
        fmap_down = get_random_map(true_fmap_down, seed=get_seed())
        if fiducial_params['residual_up_down']:
            fmap = fmap_up-fmap_down
        elif fiducial_params['ratio_up_down']:
            fmap = np.array([fmap_up,fmap_down])
        else:
            fmap = np.append(fmap_up,fmap_down)
    else:
        true_template = template_maker.get_template(fiducial_params)  
        true_fmap = flatten_map(true_template,chan=chan)
        fmap = get_random_map(true_fmap, seed=seed)
    return fmap

def get_true_template(template_params,template_maker):
    if template_params['theta23'] == 0.0:
        logging.info("Zero theta23, so generating no oscillations template...")
        true_template = template_maker.get_template_no_osc(template_params)
        true_fmap = flatten_map(true_template,chan=template_params['channel'])
    elif type(template_maker)==list and len(template_maker)==2:
        template_maker_up = template_maker[0]
        template_maker_down = template_maker[1]
        template_up = template_maker_up.get_template(template_params)  
        template_down = template_maker_down.get_template(template_params)  
        reflected_template_down = get_flipped_map(template_down,chan=template_params['channel'])
        true_fmap_up = flatten_map(template_up,chan=template_params['channel'])
        true_fmap_down = flatten_map(reflected_template_down,chan=template_params['channel'])
        if template_params['residual_up_down'] or template_params['ratio_up_down']:
            true_fmap = np.array([true_fmap_up,true_fmap_down])
        else:
            true_fmap = np.append(true_fmap_up,true_fmap_down)
    else:
        true_template = template_maker.get_template(template_params)  
        true_fmap = flatten_map(true_template,chan=template_params['channel'])

    return true_fmap

def get_pseudo_tau_fmap(template_maker,fiducial_params,seed=None,chan=None):
    '''
    Creates a true template from fiducial_params, then uses Poisson statistics
    to vary the expected counts per bin to create a pseudo data set.
    If seed is provided, the random state is seeded with seed before the map is
    created.

    IMPORTANT: returns a SINGLE flattened map of trck/cscd combined
    \params:
      * chan = channel of flattened fmap to use.
        if 'all': returns a single flattened map of trck/cscd combined.
        if 'cscd' or 'trck' only returns the channel requested.
    ''' 
    if fiducial_params['residual_up_down'] or fiducial_params['simp_up_down'] or fiducial_params['ratio_up_down']:
        template_maker_up = template_maker[0]
        template_maker_down = template_maker[1]
        template_up = template_maker_up.get_tau_template(fiducial_params)  
        template_down = template_maker_down.get_tau_template(fiducial_params)  
        reflected_template_down = get_flipped_map(template_down,chan=fiducial_params['channel'])
        true_fmap_up = flatten_map(template_up,chan=fiducial_params['channel'])
        true_fmap_down = flatten_map(reflected_template_down,chan=fiducial_params['channel'])
        fmap_up = get_random_map(true_fmap_up, seed=get_seed())
        fmap_down = get_random_map(true_fmap_down, seed=get_seed())
        if fiducial_params['residual_up_down']:
            fmap = fmap_up-fmap_down
        elif fiducial_params['ratio_up_down']:
            fmap = np.array([fmap_up,fmap_down])
        else:
            fmap = np.append(fmap_up,fmap_down)
    else:
        true_template = template_maker.get_tau_template(fiducial_params)  
        true_fmap = flatten_map(true_template,chan=chan)
        fmap = get_random_map(true_fmap, seed=seed)
=======
    true_template = template_maker.get_template(fiducial_params)
    true_fmap = flatten_map(true_template, channel=channel)
    fmap = get_random_map(true_fmap, seed=seed)
>>>>>>> 09f9c443
    return fmap

def get_asimov_fmap(template_maker, fiducial_params, channel=None):
    """Creates a true template from fiducial_params"""

    true_template = template_maker.get_template(fiducial_params)
    return flatten_map(true_template, channel=channel)

def flatten_map(template, channel='all'):
    """
    Takes a final level true (expected) template of trck/cscd, and returns a
    single flattened map of trck appended to cscd, with all zero bins
    removed.
    """

<<<<<<< HEAD
    logging.trace("Getting flattened map of chan: %s"%chan)

    if chan == 'all':
        print "before flattening, template['cscd']['map'] = ", template['cscd']['map']
=======
    logging.trace("Getting flattened map of channel: %s"%channel)

    if channel == 'all':
>>>>>>> 09f9c443
        cscd = template['cscd']['map'].flatten()
        print "before flattening, template['trck']['map'] = ", template['trck']['map']
        trck = template['trck']['map'].flatten()
        fmap = np.append(cscd, trck)
    elif channel == 'trck':
        trck = template[channel]['map'].flatten()
        fmap = np.array(trck)
        #fmap = np.array(fmap)[np.nonzero(fmap)]
    elif channel == 'cscd':
        cscd = template[channel]['map'].flatten()
        fmap = np.array(cscd)
        #fmap = np.array(fmap)[np.nonzero(fmap)]
    elif channel == 'no_pid':
        cscd = template['cscd']['map'].flatten()
        trck = template['trck']['map'].flatten()
        fmap = cscd + trck
        #fmap = np.array(fmap)[np.nonzero(fmap)]
    else:
        raise ValueError(
            "channel: '%s' not implemented! Allowed: ['all', 'trck', 'cscd', 'no_pid']"%channel)

    fmap = np.array(fmap)[np.nonzero(fmap)]
    return fmap

def get_seed():
    """
    Returns a random seed from /dev/urandom that can be used to seed the random
    state, e.g. for the poisson random variates.
    """

<<<<<<< HEAD
    return int(os.urandom(4).encode('hex'),16)

def get_up_map(map,chan):
    ''' Gets the upgoing map from a full sky map and flip it.'''
    if chan=='all':
        flavs=['trck','cscd']
    elif chan=='trck':
        flavs=['trck']
    elif chan=='cscd':
        flavs=['cscd']
    elif chan == 'no_pid':
        return {'no_pid':{
            'map': map['trck']['map'][:,0:czbin_mid_idx]+map['cscd']['map'][:,0:czbin_mid_idx],
            'ebins':map['trck']['ebins'],
            'czbins': map['trck']['czbins'][0:czbin_mid_idx+1] }}
    else:
        raise ValueError("chan: '%s' not implemented! Allowed: ['all', 'trck', 'cscd','no_pid']")
    czbin_edges = len(map['cscd']['czbins'])
    czbin_mid_idx = (czbin_edges-1)/2
    return {flav:{
        'map': map[flav]['map'][:,0:czbin_mid_idx],
        'ebins':map[flav]['ebins'],
        'czbins': map[flav]['czbins'][0:czbin_mid_idx+1] }
            for flav in flavs}

def get_flipped_down_map(map,chan):
    ''' Gets the downgoing map from a full sky map and flip it.'''
    czbin_edges = len(map['cscd']['czbins'])
    czbin_mid_idx = (czbin_edges-1)/2
    if chan=='all':
        flavs=['trck','cscd']
    elif chan=='trck':
        flavs=['trck']
    elif chan=='cscd':
        flavs=['cscd']
    elif chan == 'no_pid':
        return {'no_pid':{
            'map': np.fliplr(map['trck']['map'][:,czbin_mid_idx:]+map['cscd']['map'][:,czbin_mid_idx:]),
            'ebins':map['trck']['ebins'],
            'czbins': np.sort(-map['trck']['czbins'][czbin_mid_idx:]) }}
    else:
        raise ValueError("chan: '%s' not implemented! Allowed: ['all', 'trck', 'cscd','no_pid']")
    return {flav:{
        'map': np.fliplr(map[flav]['map'][:,czbin_mid_idx:]),
        'ebins':map[flav]['ebins'],
        'czbins': np.sort(-map['trck']['czbins'][czbin_mid_idx:]) }
            for flav in flavs}

def get_flipped_map(map,chan):
    ''' Flip a map.'''
    if not np.alltrue(map['cscd']['czbins']>=0):
        raise ValueError("This map has to be down-going neutrinos!")
    if chan=='all':
        flavs=['trck','cscd']
    elif chan=='trck':
        flavs=['trck']
    elif chan=='cscd':
        flavs=['cscd']
    elif chan == 'no_pid':
        return {'no_pid':{
            'map': np.fliplr(map['trck']['map']+map['cscd']['map']),
            'ebins':map['trck']['ebins'],
            'czbins': np.sort(-map['cscd']['czbins']) }}
    else:
        raise ValueError("chan: '%s' not implemented! Allowed: ['all', 'trck', 'cscd','no_pid']")
    return {flav:{
        'map': np.fliplr(map[flav]['map']),
        'ebins':map[flav]['ebins'],
        'czbins': np.sort(-map[flav]['czbins']) }
            for flav in flavs}
=======
    return int(os.urandom(4).encode('hex'), 16)
>>>>>>> 09f9c443
<|MERGE_RESOLUTION|>--- conflicted
+++ resolved
@@ -45,35 +45,7 @@
 
     return scaled_map1, scaled_map2
 
-<<<<<<< HEAD
-def get_asimov_data_fmap_up_down(template_maker,fiducial_params,chan=None):
-    if fiducial_params['residual_up_down'] or fiducial_params['simp_up_down'] or fiducial_params['ratio_up_down']:
-        template_maker_up = template_maker[0]
-        template_maker_down = template_maker[1]
-        template_up = template_maker_up.get_template(fiducial_params)  
-        template_down = template_maker_down.get_template(fiducial_params)  
-        reflected_template_down = get_flipped_map(template_down,chan=fiducial_params['channel'])
-        true_fmap_up = flatten_map(template_up,chan=fiducial_params['channel'])
-        true_fmap_down = flatten_map(reflected_template_down,chan=fiducial_params['channel'])
-        fmap_up = np.int32(true_fmap_up+0.5)
-        fmap_down = np.int32(true_fmap_down+0.5)
-        if fiducial_params['residual_up_down']:
-            fmap = fmap_up-fmap_down
-        elif fiducial_params['ratio_up_down']:
-            fmap = np.array([fmap_up,fmap_down])
-        else:
-            fmap = np.append(fmap_up,fmap_down)
-    else:
-        true_template = template_maker.get_template(fiducial_params)  
-        true_fmap = flatten_map(true_template,chan=chan)
-        fmap = get_random_map(true_fmap, seed=seed)
-    return fmap
-
-
-def get_pseudo_data_fmap(template_maker,fiducial_params,seed=None,chan=None):
-=======
 def get_pseudo_data_fmap(template_maker, fiducial_params, channel, seed=None):
->>>>>>> 09f9c443
     """
     Creates a true template from fiducial_params, then uses Poisson statistics
     to vary the expected counts per bin to create a pseudo data set.
@@ -87,90 +59,9 @@
         if 'cscd' or 'trck' only returns the channel requested.
     """
 
-<<<<<<< HEAD
-    if fiducial_params['residual_up_down'] or fiducial_params['simp_up_down'] or fiducial_params['ratio_up_down']:
-        template_maker_up = template_maker[0]
-        template_maker_down = template_maker[1]
-        template_up = template_maker_up.get_template(fiducial_params)  
-        template_down = template_maker_down.get_template(fiducial_params)  
-        reflected_template_down = get_flipped_map(template_down,chan=fiducial_params['channel'])
-        true_fmap_up = flatten_map(template_up,chan=fiducial_params['channel'])
-        true_fmap_down = flatten_map(reflected_template_down,chan=fiducial_params['channel'])
-        fmap_up = get_random_map(true_fmap_up, seed=get_seed())
-        fmap_down = get_random_map(true_fmap_down, seed=get_seed())
-        if fiducial_params['residual_up_down']:
-            fmap = fmap_up-fmap_down
-        elif fiducial_params['ratio_up_down']:
-            fmap = np.array([fmap_up,fmap_down])
-        else:
-            fmap = np.append(fmap_up,fmap_down)
-    else:
-        true_template = template_maker.get_template(fiducial_params)  
-        true_fmap = flatten_map(true_template,chan=chan)
-        fmap = get_random_map(true_fmap, seed=seed)
-    return fmap
-
-def get_true_template(template_params,template_maker):
-    if template_params['theta23'] == 0.0:
-        logging.info("Zero theta23, so generating no oscillations template...")
-        true_template = template_maker.get_template_no_osc(template_params)
-        true_fmap = flatten_map(true_template,chan=template_params['channel'])
-    elif type(template_maker)==list and len(template_maker)==2:
-        template_maker_up = template_maker[0]
-        template_maker_down = template_maker[1]
-        template_up = template_maker_up.get_template(template_params)  
-        template_down = template_maker_down.get_template(template_params)  
-        reflected_template_down = get_flipped_map(template_down,chan=template_params['channel'])
-        true_fmap_up = flatten_map(template_up,chan=template_params['channel'])
-        true_fmap_down = flatten_map(reflected_template_down,chan=template_params['channel'])
-        if template_params['residual_up_down'] or template_params['ratio_up_down']:
-            true_fmap = np.array([true_fmap_up,true_fmap_down])
-        else:
-            true_fmap = np.append(true_fmap_up,true_fmap_down)
-    else:
-        true_template = template_maker.get_template(template_params)  
-        true_fmap = flatten_map(true_template,chan=template_params['channel'])
-
-    return true_fmap
-
-def get_pseudo_tau_fmap(template_maker,fiducial_params,seed=None,chan=None):
-    '''
-    Creates a true template from fiducial_params, then uses Poisson statistics
-    to vary the expected counts per bin to create a pseudo data set.
-    If seed is provided, the random state is seeded with seed before the map is
-    created.
-
-    IMPORTANT: returns a SINGLE flattened map of trck/cscd combined
-    \params:
-      * chan = channel of flattened fmap to use.
-        if 'all': returns a single flattened map of trck/cscd combined.
-        if 'cscd' or 'trck' only returns the channel requested.
-    ''' 
-    if fiducial_params['residual_up_down'] or fiducial_params['simp_up_down'] or fiducial_params['ratio_up_down']:
-        template_maker_up = template_maker[0]
-        template_maker_down = template_maker[1]
-        template_up = template_maker_up.get_tau_template(fiducial_params)  
-        template_down = template_maker_down.get_tau_template(fiducial_params)  
-        reflected_template_down = get_flipped_map(template_down,chan=fiducial_params['channel'])
-        true_fmap_up = flatten_map(template_up,chan=fiducial_params['channel'])
-        true_fmap_down = flatten_map(reflected_template_down,chan=fiducial_params['channel'])
-        fmap_up = get_random_map(true_fmap_up, seed=get_seed())
-        fmap_down = get_random_map(true_fmap_down, seed=get_seed())
-        if fiducial_params['residual_up_down']:
-            fmap = fmap_up-fmap_down
-        elif fiducial_params['ratio_up_down']:
-            fmap = np.array([fmap_up,fmap_down])
-        else:
-            fmap = np.append(fmap_up,fmap_down)
-    else:
-        true_template = template_maker.get_tau_template(fiducial_params)  
-        true_fmap = flatten_map(true_template,chan=chan)
-        fmap = get_random_map(true_fmap, seed=seed)
-=======
     true_template = template_maker.get_template(fiducial_params)
     true_fmap = flatten_map(true_template, channel=channel)
     fmap = get_random_map(true_fmap, seed=seed)
->>>>>>> 09f9c443
     return fmap
 
 def get_asimov_fmap(template_maker, fiducial_params, channel=None):
@@ -186,18 +77,10 @@
     removed.
     """
 
-<<<<<<< HEAD
-    logging.trace("Getting flattened map of chan: %s"%chan)
-
-    if chan == 'all':
-        print "before flattening, template['cscd']['map'] = ", template['cscd']['map']
-=======
     logging.trace("Getting flattened map of channel: %s"%channel)
 
     if channel == 'all':
->>>>>>> 09f9c443
         cscd = template['cscd']['map'].flatten()
-        print "before flattening, template['trck']['map'] = ", template['trck']['map']
         trck = template['trck']['map'].flatten()
         fmap = np.append(cscd, trck)
     elif channel == 'trck':
@@ -226,77 +109,4 @@
     state, e.g. for the poisson random variates.
     """
 
-<<<<<<< HEAD
-    return int(os.urandom(4).encode('hex'),16)
-
-def get_up_map(map,chan):
-    ''' Gets the upgoing map from a full sky map and flip it.'''
-    if chan=='all':
-        flavs=['trck','cscd']
-    elif chan=='trck':
-        flavs=['trck']
-    elif chan=='cscd':
-        flavs=['cscd']
-    elif chan == 'no_pid':
-        return {'no_pid':{
-            'map': map['trck']['map'][:,0:czbin_mid_idx]+map['cscd']['map'][:,0:czbin_mid_idx],
-            'ebins':map['trck']['ebins'],
-            'czbins': map['trck']['czbins'][0:czbin_mid_idx+1] }}
-    else:
-        raise ValueError("chan: '%s' not implemented! Allowed: ['all', 'trck', 'cscd','no_pid']")
-    czbin_edges = len(map['cscd']['czbins'])
-    czbin_mid_idx = (czbin_edges-1)/2
-    return {flav:{
-        'map': map[flav]['map'][:,0:czbin_mid_idx],
-        'ebins':map[flav]['ebins'],
-        'czbins': map[flav]['czbins'][0:czbin_mid_idx+1] }
-            for flav in flavs}
-
-def get_flipped_down_map(map,chan):
-    ''' Gets the downgoing map from a full sky map and flip it.'''
-    czbin_edges = len(map['cscd']['czbins'])
-    czbin_mid_idx = (czbin_edges-1)/2
-    if chan=='all':
-        flavs=['trck','cscd']
-    elif chan=='trck':
-        flavs=['trck']
-    elif chan=='cscd':
-        flavs=['cscd']
-    elif chan == 'no_pid':
-        return {'no_pid':{
-            'map': np.fliplr(map['trck']['map'][:,czbin_mid_idx:]+map['cscd']['map'][:,czbin_mid_idx:]),
-            'ebins':map['trck']['ebins'],
-            'czbins': np.sort(-map['trck']['czbins'][czbin_mid_idx:]) }}
-    else:
-        raise ValueError("chan: '%s' not implemented! Allowed: ['all', 'trck', 'cscd','no_pid']")
-    return {flav:{
-        'map': np.fliplr(map[flav]['map'][:,czbin_mid_idx:]),
-        'ebins':map[flav]['ebins'],
-        'czbins': np.sort(-map['trck']['czbins'][czbin_mid_idx:]) }
-            for flav in flavs}
-
-def get_flipped_map(map,chan):
-    ''' Flip a map.'''
-    if not np.alltrue(map['cscd']['czbins']>=0):
-        raise ValueError("This map has to be down-going neutrinos!")
-    if chan=='all':
-        flavs=['trck','cscd']
-    elif chan=='trck':
-        flavs=['trck']
-    elif chan=='cscd':
-        flavs=['cscd']
-    elif chan == 'no_pid':
-        return {'no_pid':{
-            'map': np.fliplr(map['trck']['map']+map['cscd']['map']),
-            'ebins':map['trck']['ebins'],
-            'czbins': np.sort(-map['cscd']['czbins']) }}
-    else:
-        raise ValueError("chan: '%s' not implemented! Allowed: ['all', 'trck', 'cscd','no_pid']")
-    return {flav:{
-        'map': np.fliplr(map[flav]['map']),
-        'ebins':map[flav]['ebins'],
-        'czbins': np.sort(-map[flav]['czbins']) }
-            for flav in flavs}
-=======
-    return int(os.urandom(4).encode('hex'), 16)
->>>>>>> 09f9c443
+    return int(os.urandom(4).encode('hex'), 16)