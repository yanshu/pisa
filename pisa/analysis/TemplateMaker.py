#! /usr/bin/env python
#
# TemplateMaker.py
#
# Class to implement template-making procedure and to store as much data
# as possible to avoid re-running stages when not needed.
#
# author: Timothy C. Arlen - tca3@psu.edu
#         Sebastian Boeser - sboeser@uni-mainz.de
#
# date:   7 Oct 2014
#

import sys
import numpy as np
from argparse import ArgumentParser, ArgumentDefaultsHelpFormatter
from scipy.constants import Julian_year

from pisa.utils.log import logging, profile, set_verbosity
from pisa.resources.resources import find_resource
from pisa.utils.params import get_fixed_params, get_free_params, get_values, select_hierarchy
from pisa.utils.jsons import from_json,to_json,json_string

from pisa.flux.HondaFluxService import HondaFluxService
from pisa.flux.Flux import get_flux_maps
from pisa.oscillations.Prob3OscillationService import Prob3OscillationService
from pisa.oscillations.Oscillation import get_osc_flux

from pisa.aeff.AeffServiceMC import AeffServiceMC
from pisa.aeff.AeffServicePar import AeffServicePar
from pisa.aeff.Aeff import get_event_rates

from pisa.reco.RecoServiceMC import RecoServiceMC
from pisa.reco.RecoServicePar import RecoServicePar
from pisa.reco.RecoServiceKDE import RecoServiceKDE
from pisa.reco.Reco import get_reco_maps

from pisa.pid.PIDServicePar import PIDServicePar
from pisa.pid.PID import get_pid_maps

class TemplateMaker:
    '''
    This class handles all steps needed to produce a template with a
    constant binning.

    The strategy employed will be to define all 'services' in the
    initialization process, make them members of the class, then use
    them later when needed.


    '''
    def __init__(self,template_settings,ebins=None,czbins=None,oversample_e=None,
                 oversample_cz=None,**kwargs):
        '''
        TemplateMaker class handles all of the setup and calculation of the
        templates for a given binning.

        Parameters:
        * template_settings - dictionary of all template-making settings
        * ebins - energy bin edges
        * czbins - coszen bin edges
        '''

        self.ebins = ebins
        self.czbins = czbins
        self.oversample_e = oversample_e
        self.oversample_cz = oversample_cz
        logging.debug("Using %u bins in energy from %.2f to %.2f GeV"%
                      (len(self.ebins)-1,self.ebins[0],self.ebins[-1]))
        logging.debug("Using %u bins in cos(zenith) from %.2f to %.2f"%
                      (len(self.czbins)-1,self.czbins[0],self.czbins[-1]))

        #Instantiate a flux model service
        self.flux_service = HondaFluxService(**template_settings)

        # Oscillated Flux:
        if template_settings['osc_code']=='prob3':
            self.osc_service = Prob3OscillationService(self.ebins,self.czbins,
                                                       **template_settings)
        else:
            raise NotImplementedError('OscillationService is only implemented for prob3! osc_code = %s'%osc_code)

        # Aeff/True Event Rate:
        if template_settings['parametric']:
            logging.info(" Using effective area from PARAMETRIZATION...")
            self.aeff_service = AeffServicePar(self.ebins,self.czbins,
                                               **template_settings)
        else:
            logging.info(" Using effective area from MC EVENT DATA...")
            self.aeff_service = AeffServiceMC(self.ebins,self.czbins,
                                              **template_settings)

        # Reco Event Rate:
        reco_mode = template_settings['reco_mode']
        if reco_mode == 'MC':
            self.reco_service = RecoServiceMC(self.ebins,self.czbins,
                                              **template_settings)
        elif reco_mode == 'param':
            self.reco_service = RecoServicePar(self.ebins,self.czbins,
                                               **template_settings)
        elif reco_mode == 'kde':
            self.reco_service = RecoServiceKDE(self.ebins,self.czbins,
                                               **template_settings)
        else:
            error_msg = "reco_mode: %s is not implemented! "%reco_mode
            error_msg+=" Please choose among: ['MC','kde','param']"
            raise NotImplementedError(error_msg)

        # PID Service:
        self.pid_service = PIDServicePar(self.ebins,self.czbins,
                                         **template_settings)

        return


    def get_template(self,params,return_stages=False):
        '''
        Runs entire template-making chain, using parameters found in
        'params' dict. If 'return_stages' is set to True, returns
        output from each stage as a simple tuple.
        '''

        flux_maps = get_flux_maps(self.flux_service,self.ebins,self.czbins)

        logging.info("Getting osc prob maps...")
        osc_flux_maps = get_osc_flux(flux_maps,self.osc_service,
            oversample_e=self.oversample_e,oversample_cz=self.oversample_cz,**params)

        logging.info("Getting event rate true maps...")
        event_rate_maps = get_event_rates(osc_flux_maps,self.aeff_service, **params)

        logging.info("Getting event rate reco maps...")
        event_rate_reco_maps = get_reco_maps(event_rate_maps,self.reco_service,
                                             **params)

        logging.info("Getting pid maps...")
        final_event_rate = get_pid_maps(event_rate_reco_maps,self.pid_service)

        if not return_stages:
            return final_event_rate

        # Otherwise, return all stages as a simple tuple
        return (flux_maps, osc_flux_maps, event_rate_maps, event_rate_reco_maps,
                final_event_rate)


if __name__ == '__main__':

    # parser
    parser = ArgumentParser(description='''Runs the template making process.''',
                         formatter_class=ArgumentDefaultsHelpFormatter)
    parser.add_argument('-t','--template_settings',type=str,
                        metavar='JSONFILE', required = True,
                        help='''settings for the template generation''')
    hselect = parser.add_mutually_exclusive_group(required=False)
    hselect.add_argument('--normal', dest='normal', default=True,
                        action='store_true', help="select the normal hierarchy")
    hselect.add_argument('--inverted', dest='normal', default = False,
                        action='store_false', help="select the inverted hierarchy")
    parser.add_argument('-o','--outfile',default=None,
                        help="Output file to save templates")
    parser.add_argument('-v','--verbose',action='count',default=None,
                        help='set verbosity level.')
    parser.add_argument('-o', '--outfile', dest='outfile', metavar='FILE', type=str,
                        action='store',default="template.json",
                        help='file to store the output')
    args = parser.parse_args()

    set_verbosity(args.verbose)

    profile.info("start initializing")

    #Load all the settings
    model_settings = from_json(args.template_settings)

    #Select a hierarchy
    logging.info('Selected %s hierarchy'%
            ('normal' if args.normal else 'inverted'))
    params =  select_hierarchy(model_settings['params'],normal_hierarchy=args.normal)

    #Intialize template maker
    template_maker = TemplateMaker(get_values(params),**model_settings['binning'])

    profile.info("stop initializing")

    #Now get the actual template
    profile.info("start template calculation")
<<<<<<< HEAD
    template = template_maker.get_template(get_values(params))
    profile.info("stop template calculation")

    #Write out
    logging.info("Saving output to: %s",args.outfile)
    to_json(template, args.outfile)
=======
    template_maps = template_maker.get_template(get_values(params))
    profile.info("stop template calculation")

    if args.outfile is not None:
        logging.info("Saving file to %s"%args.outfile)
        to_json(template_maps,args.outfile)
>>>>>>> 0c4f9e91
<|MERGE_RESOLUTION|>--- conflicted
+++ resolved
@@ -185,18 +185,9 @@
 
     #Now get the actual template
     profile.info("start template calculation")
-<<<<<<< HEAD
-    template = template_maker.get_template(get_values(params))
-    profile.info("stop template calculation")
-
-    #Write out
-    logging.info("Saving output to: %s",args.outfile)
-    to_json(template, args.outfile)
-=======
     template_maps = template_maker.get_template(get_values(params))
     profile.info("stop template calculation")
 
     if args.outfile is not None:
         logging.info("Saving file to %s"%args.outfile)
-        to_json(template_maps,args.outfile)
->>>>>>> 0c4f9e91
+        to_json(template_maps,args.outfile)