--- conflicted
+++ resolved
@@ -211,10 +211,6 @@
     def calc_mc_errors(self):
         logging.info('Opening file: %s'%(self.reco_mc_wt_file))
         try:
-<<<<<<< HEAD
-=======
-            #fh = h5py.File(find_resource(self.reco_mc_wt_file),'r')
->>>>>>> 6e1c11c5
             evts = events.Events(self.reco_mc_wt_file)
         except IOError,e:
             logging.error("Unable to open event data file %s"%simfile)
@@ -225,14 +221,6 @@
             flavor_dict = {}
             logging.debug("Working on %s "%flavor)
             for int_type in ['cc','nc']:
-<<<<<<< HEAD
-=======
-                #reco_energy = np.array(fh[flavor+'/'+int_type+'/reco_energy'])
-                #reco_coszen = np.array(fh[flavor+'/'+int_type+'/reco_coszen'])
-                #while np.any(reco_coszen<-1) or np.any(reco_coszen>1):
-                #    reco_coszen[reco_coszen>1] = 2-reco_coszen[reco_coszen>1]
-                #    reco_coszen[reco_coszen<-1] = -2-reco_coszen[reco_coszen<-1]
->>>>>>> 6e1c11c5
                 bins = (self.anlys_ebins,self.czbins)
                 hist_2d,_,_ = np.histogram2d(evts.get(flavor +'_'+int_type, 'reco_energy')+evts.get(flavor+'_bar_'+int_type, 'reco_energy'),evts.get(flavor +'_'+int_type,'reco_coszen')+evts.get(flavor +'_bar_'+int_type,'reco_coszen'),bins=bins)
                 flavor_dict[int_type] = hist_2d
