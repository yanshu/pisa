--- conflicted
+++ resolved
@@ -112,13 +112,8 @@
     if len(free_params)==0:
         logging.warn("NO FREE PARAMS, returning LLH")
         unscaled_opt_vals = [init_vals[i] for i in xrange(len(init_vals))]
-<<<<<<< HEAD
         true_fmap = get_true_template(template_params,template_maker)
-        neg_llh = -get_binwise_llh(fmap,true_fmap,template_params)
-=======
-        true_fmap = myMaps_nutau.get_true_template(template_params,template_maker)
         neg_llh = -get_binwise_llh(fmap,true_fmap)
->>>>>>> 450ba72e
         neg_llh -= sum([prior.llh(opt_val)
                     for (opt_val, prior) in zip(unscaled_opt_vals, priors)])
         physics.debug("LLH is %.2f "%neg_llh)
