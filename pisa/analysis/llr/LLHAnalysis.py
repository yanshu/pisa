#
# LLHAnalysis.py
#
# Helper module for running the Optimizer-based LLR analysis.
#
# author: Tim Arlen
#         tca3@psu.edu
#
# date:   2 July 2014
#

import sys
import copy
import numpy as np
import scipy.optimize as opt

from pisa.utils.jsons import to_json
from pisa.utils.log import logging, physics, profile
from pisa.utils.params import get_values, select_hierarchy, get_fixed_params, get_free_params, get_param_values, get_param_scales, get_param_bounds, get_param_priors
from pisa.utils.utils import Timer
from pisa.analysis.stats.LLHStatistics import get_binwise_llh
from pisa.analysis.stats.Maps import flatten_map, get_up_map,get_flipped_map, get_true_template

def find_alt_hierarchy_fit(asimov_data_set, template_maker,hypo_params,hypo_normal,
                           minimizer_settings,only_atm_params=True,check_octant=False):
    """
    For the hypothesis of the mass hierarchy being NMH
    ('normal_hierarchy'=True) or IMH ('normal_hierarchy'=False), finds the
    best fit for the free params in 'param_values' for the alternative
    (opposite) hierarchy that maximizes the LLH of the Asimov data set.

    \params:
      * asimov_data_set - asimov data set to find best fit llh
      * template_maker - instance of class pisa.analysis.TemplateMaker, used to
        generate the asimov data set.
      * hypo_params - parameters for template generation
      * hypo_normal - boolean for NMH (True) or IMH (False)
      * minimizer_settings - settings for bfgs minimization
      * only_atm_params - boolean to denote whether the fit will be over the
        atmospheric oscillation parameters only or over all the free params
        in params
    """

    # Find best fit of the alternative hierarchy to the
    # hypothesized asimov data set.
    #hypo_types = [('hypo_IMH',False)] if data_normal else  [('hypo_NMH',True)]
    hypo_params = select_hierarchy(hypo_params,normal_hierarchy=hypo_normal)

    with Timer() as t:
        llh_data = find_max_llh_bfgs(
            fmap=asimov_data_set,
            template_maker=template_maker,
            params=hypo_params,
            bfgs_settings=minimizer_settings,
            normal_hierarchy=hypo_normal,
            check_octant=check_octant
        )
    profile.info("==> elapsed time for optimizer: %s sec"%t.secs)

    return llh_data

def display_optimizer_settings(free_params, names, init_vals, bounds, priors,
                               bfgs_settings):
    """
    Displays parameters and optimization settings that minimizer will run.
    """
    physics.info('%d parameters to be optimized'%len(free_params))
    for name, init_val, bound, prior in zip(names, init_vals, bounds, priors):
        physics.info(('%20s : init = %6.4f, bounds = [%6.4f,%6.4f], '
                      'best = %6.4f, prior = %s') %
                     (name, init_val, up, down, best, prior))

    physics.debug("Optimizer settings:")
    for key,item in bfgs_settings.items():
        physics.debug("  %s -> `%s` = %.2e"%(item['desc'],key,item['value']))

    return

def find_max_llh_bfgs(fmap, template_maker, params, bfgs_settings,
                      save_steps=False, normal_hierarchy=None,
                      check_octant=False):
    """
    Finds the template (and free systematic params) that maximize
    likelihood that the data came from the chosen template of true
    params, using the limited memory BFGS algorithm subject to bounds
    (l_bfgs_b).

    returns a dictionary of llh data and best fit params, in the format:
      {'llh': [...],
       'param1': [...],
       'param2': [...],
       ...}
    where 'param1', 'param2', ... are the free params varied by
    optimizer, and they hold a list of all the values tested in
    optimizer algorithm, unless save_steps is False, in which case
    they are one element in length-the best fit params and best fit llh.
    """

    # Get params dict which will be optimized (free_params) and which
    # won't be (fixed_params) but are still needed for get_template()
<<<<<<< HEAD
    fixed_params = get_fixed_params(select_hierarchy(params,normal_hierarchy))
    free_params = get_free_params(select_hierarchy(params,normal_hierarchy))
    template_params = dict(free_params.items() + get_values(fixed_params).items())
=======
    fixed_params = get_fixed_params(select_hierarchy(params, normal_hierarchy))
    free_params = get_free_params(select_hierarchy(params, normal_hierarchy))
>>>>>>> 09f9c443

    if len(free_params) == 0:
        logging.warn("NO FREE PARAMS, returning LLH")
        true_template = template_maker.get_template(get_values(fixed_params))
        channel = params['channel']['value']
        true_fmap = flatten_map(template=true_template, channel=channel)
        return {'llh': [-get_binwise_llh(fmap, true_fmap)]}

    init_vals = get_param_values(free_params)
    scales = get_param_scales(free_params)
    bounds = get_param_bounds(free_params)
    priors = get_param_priors(free_params)
    names  = sorted(free_params.keys())

    if len(free_params)==0:
        true_fmap = get_true_template(template_params,template_maker)
        llh = -get_binwise_llh(fmap,true_fmap,template_params)
        llh -= sum([ get_prior_llh(opt_val,sigma,value)
                 for (opt_val,(sigma,value)) in zip(init_vals,priors)])
        return llh

    # Scale init-vals and bounds to work with bfgs opt:
    init_vals = np.array(init_vals)*np.array(scales)
    bounds = [bounds[i]*scales[i] for i in range(len(bounds))]

    opt_steps_dict = {key:[] for key in names}
    opt_steps_dict['llh'] = []

    const_args = (names, scales, fmap, fixed_params, template_maker,
                  opt_steps_dict, priors)

    display_optimizer_settings(free_params, names, init_vals, bounds, priors,
                               bfgs_settings)

    best_fit_vals,llh,dict_flags = opt.fmin_l_bfgs_b(
        func=llh_bfgs, x0=init_vals, args=const_args, approx_grad=True,
        iprint=0, bounds=bounds, **get_values(bfgs_settings))

    # If needed, run optimizer again, checking for second octant solution:
    if check_octant and ('theta23' in free_params.keys()):
        physics.info("Checking alternative octant solution")
        old_th23_val = free_params['theta23']['value']
        delta = np.pi - old_th23_val
        free_params['theta23']['value'] = np.pi + delta
        init_vals = get_param_values(free_params)

        const_args = (names, scales, fmap, fixed_params, template_maker, opt_steps_dict, priors)
        display_optimizer_settings(free_params=free_params,
                                   names=names,
                                   init_vals=init_vals,
                                   bounds=bounds,
                                   priors=priors,
                                   bfgs_settings=bfgs_settings)
        alt_fit_vals, alt_llh, alt_dict_flags = opt.fmin_l_bfgs_b(
            func=llh_bfgs, x0=init_vals, args=const_args, approx_grad=True,
            iprint=0, bounds=bounds, **get_values(bfgs_settings))

        # Alternative octant solution is optimal:
        if alt_llh < llh:
            best_fit_vals = alt_fit_vals
            llh = alt_llh
            dict_flags = alt_dict_flags

    best_fit_params = { name: value for name, value in zip(names, best_fit_vals) }

    # Report best fit
    physics.info('Found best LLH = %.2f in %d calls at:'
        %(llh, dict_flags['funcalls']))
    for name, val in best_fit_params.items():
        physics.info('  %20s = %6.4f'%(name,val))

    # Report any warnings if there are
    lvl = logging.WARN if (dict_flags['warnflag'] != 0) else logging.DEBUG
    for name, val in dict_flags.items():
        physics.log(lvl," %s : %s"%(name,val))

    if not save_steps:
        # Do not store the extra history of opt steps:
        for key in opt_steps_dict.keys():
            opt_steps_dict[key] = [opt_steps_dict[key][-1]]

    return opt_steps_dict


def llh_bfgs(opt_vals, names, scales, fmap, fixed_params, template_maker,
             opt_steps_dict, priors):
    '''
    Function that the bfgs algorithm tries to minimize: wraps get_template()
    and get_binwise_llh(), and returns the negative log likelihood.

    This fuction is set up this way because the fmin_l_bfgs_b algorithm must
    take a function with two inputs: params & *args, where 'params' are the
    actual VALUES to be varied, and must correspond to the limits in 'bounds',
    and 'args' are arguments which are not varied and optimized, but needed by
    the get_template() function here.

    Parameters
    ----------
    opt_vals : sequence of scalars
        Systematics varied in the optimization.
        Format: [param1, param2, ... , paramN]
    names : sequence of str
        Dictionary keys corresponding to param1, param2, ...
    scales : sequence of float
        Scales to be applied before passing to get_template
        [IMPORTANT! In the optimizer, all parameters must be ~ the same order.
        Here, we keep them between 0.1,1 so the "epsilon" step size will vary
        the parameters with roughly the same precision.]
    fmap : sequence of float
        Pseudo data flattened map
    fixed_params : dict
        Other paramters needed by the get_template() function.
    template_maker : template maker object
    opt_steps_dict: dict
        Dictionary recording information regarding the steps taken for each
        trial of the optimization process.
    priors : sequence of pisa.utils.params.Prior objects
        Priors corresponding to opt_vals list.

    Returns
    -------
    neg_llh : float
        Minimum negative log likelihood found by BFGS minimizer

    '''
    # free parameters being "optimized" by minimizer re-scaled to their true
    # values.
    unscaled_opt_vals = [opt_vals[i]/scales[i] for i in xrange(len(opt_vals))]

    unscaled_free_params = { names[i]: val for i,val in enumerate(unscaled_opt_vals) }
    template_params = dict(unscaled_free_params.items() + get_values(fixed_params).items())

    # Now get true template, and compute LLH
    with Timer() as t:
        true_fmap = get_true_template(template_params,template_maker)

    profile.info("==> elapsed time for template maker: %s sec"%t.secs)
<<<<<<< HEAD

    # NOTE: The minus sign is present on both of these next two lines
    # to reflect the fact that the optimizer finds a minimum rather
    # than maximum.
    llh = -get_binwise_llh(fmap,true_fmap,template_params)
    llh -= sum([ get_prior_llh(opt_val,sigma,value)
                 for (opt_val,(sigma,value)) in zip(unscaled_opt_vals,priors)])
=======
    true_fmap = flatten_map(template=true_template,
                            channel=template_params['channel'])

    # NOTE: The minus sign is present on both of these next two lines
    # because the optimizer finds a minimum rather than maximum, so we
    # have to minimize the negative of the log likelhood.
    neg_llh = -get_binwise_llh(fmap, true_fmap)
    neg_llh -= sum([prior.llh(opt_val)
                    for (opt_val, prior) in zip(unscaled_opt_vals, priors)])
>>>>>>> 09f9c443

    # Save all optimizer-tested values to opt_steps_dict, to see
    # optimizer history later
    for key in names:
        opt_steps_dict[key].append(template_params[key])
    opt_steps_dict['llh'].append(neg_llh)

    physics.debug("LLH is %.2f at: "%neg_llh)
    for name, val in zip(names, opt_vals):
        physics.debug(" %20s = %6.4f" %(name,val))

    return neg_llh<|MERGE_RESOLUTION|>--- conflicted
+++ resolved
@@ -19,7 +19,7 @@
 from pisa.utils.params import get_values, select_hierarchy, get_fixed_params, get_free_params, get_param_values, get_param_scales, get_param_bounds, get_param_priors
 from pisa.utils.utils import Timer
 from pisa.analysis.stats.LLHStatistics import get_binwise_llh
-from pisa.analysis.stats.Maps import flatten_map, get_up_map,get_flipped_map, get_true_template
+from pisa.analysis.stats.Maps import flatten_map, get_up_map,get_flipped_map
 
 def find_alt_hierarchy_fit(asimov_data_set, template_maker,hypo_params,hypo_normal,
                            minimizer_settings,only_atm_params=True,check_octant=False):
@@ -98,15 +98,9 @@
 
     # Get params dict which will be optimized (free_params) and which
     # won't be (fixed_params) but are still needed for get_template()
-<<<<<<< HEAD
     fixed_params = get_fixed_params(select_hierarchy(params,normal_hierarchy))
     free_params = get_free_params(select_hierarchy(params,normal_hierarchy))
     template_params = dict(free_params.items() + get_values(fixed_params).items())
-=======
-    fixed_params = get_fixed_params(select_hierarchy(params, normal_hierarchy))
-    free_params = get_free_params(select_hierarchy(params, normal_hierarchy))
->>>>>>> 09f9c443
-
     if len(free_params) == 0:
         logging.warn("NO FREE PARAMS, returning LLH")
         true_template = template_maker.get_template(get_values(fixed_params))
@@ -119,13 +113,6 @@
     bounds = get_param_bounds(free_params)
     priors = get_param_priors(free_params)
     names  = sorted(free_params.keys())
-
-    if len(free_params)==0:
-        true_fmap = get_true_template(template_params,template_maker)
-        llh = -get_binwise_llh(fmap,true_fmap,template_params)
-        llh -= sum([ get_prior_llh(opt_val,sigma,value)
-                 for (opt_val,(sigma,value)) in zip(init_vals,priors)])
-        return llh
 
     # Scale init-vals and bounds to work with bfgs opt:
     init_vals = np.array(init_vals)*np.array(scales)
@@ -240,18 +227,16 @@
 
     # Now get true template, and compute LLH
     with Timer() as t:
-        true_fmap = get_true_template(template_params,template_maker)
+        if template_params['theta23'] == 0.0:
+            logging.info("Zero theta23, so generating no oscillations template...")
+            true_template = template_maker.get_template_no_osc(template_params)
+        else:
+            true_template = template_maker.get_template(template_params)
+            profile.info("==> elapsed time for template maker: %s sec"%t.secs)
+            true_fmap = flatten_map(template=true_template, channel=template_params['channel'])
 
     profile.info("==> elapsed time for template maker: %s sec"%t.secs)
-<<<<<<< HEAD
-
-    # NOTE: The minus sign is present on both of these next two lines
-    # to reflect the fact that the optimizer finds a minimum rather
-    # than maximum.
-    llh = -get_binwise_llh(fmap,true_fmap,template_params)
-    llh -= sum([ get_prior_llh(opt_val,sigma,value)
-                 for (opt_val,(sigma,value)) in zip(unscaled_opt_vals,priors)])
-=======
+
     true_fmap = flatten_map(template=true_template,
                             channel=template_params['channel'])
 
@@ -261,7 +246,6 @@
     neg_llh = -get_binwise_llh(fmap, true_fmap)
     neg_llh -= sum([prior.llh(opt_val)
                     for (opt_val, prior) in zip(unscaled_opt_vals, priors)])
->>>>>>> 09f9c443
 
     # Save all optimizer-tested values to opt_steps_dict, to see
     # optimizer history later
