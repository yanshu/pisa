--- conflicted
+++ resolved
@@ -14,13 +14,8 @@
 import scipy.optimize as opt
 
 from pisa.utils.jsons import to_json
-<<<<<<< HEAD
-from pisa.utils.log import logging, physics, profile
-from pisa.utils.params import get_values, select_hierarchy, get_fixed_params, get_free_params, get_prior_llh, get_prior_chisquare, get_param_values, get_param_scales, get_param_bounds, get_param_priors
-=======
 from pisa.utils.log import logging, physics, tprofile
-from pisa.utils.params import get_values, select_hierarchy, get_fixed_params, get_free_params, get_param_values, get_param_scales, get_param_bounds, get_param_priors
->>>>>>> f17ebe66
+from pisa.utils.params import get_values, select_hierarchy, get_fixed_params, get_free_params, get_param_values, get_param_scales, get_param_bounds, get_param_priors, get_prior_chisquare
 from pisa.utils.utils import Timer
 from pisa.analysis.stats.LLHStatistics import get_binwise_llh, get_binwise_chisquare
 from pisa.analysis.stats.Maps import flatten_map
@@ -269,8 +264,7 @@
     for name, val in zip(names, opt_vals):
         physics.debug(" %20s = %6.4f" %(name,val))
 
-<<<<<<< HEAD
-    return llh
+    return neg_llh
 
 # Adapted from find_max_llh_bfgs
 def find_min_chisquare_bfgs(fmap, template_maker, params, bfgs_settings, save_steps=False,
@@ -390,7 +384,4 @@
     for name, val in zip(names, opt_vals):
         physics.debug(" %20s = %6.4f" %(name,val))
 
-    return chisquare
-=======
-    return neg_llh
->>>>>>> f17ebe66
+    return chisquare