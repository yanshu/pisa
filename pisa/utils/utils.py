#
# utils.py
#
# A set of utility function to deal with maps, etc...
#
# author: Sebastian Boeser
#         sboeser@physik.uni-bonn.de
#
# author: Tim Arlen
#         tca3@psu.edu
#
# date:   2014-01-27


import os
import sys
import inspect
import time
import hashlib
import cPickle

import numpy as np
from scipy.stats import binned_statistic_2d

from pisa.utils import hdf, jsons
from pisa.utils.log import logging


class Timer(object):
    def __init__(self, verbose=False):
        self.verbose = verbose

    def __enter__(self):
        self.start = time.time()
        return self

    def __exit__(self, *args):
        self.end = time.time()
        self.secs = self.end - self.start
        self.msecs = self.secs * 1000  # millisecs
        if self.verbose:
            print 'elapsed time: %f ms' % self.msecs


def get_bin_centers(edges):
    """Get the bin centers for a given set of bin edges.
       This works even if bins don't have equal width."""
    edges = np.array(edges, dtype=np.float)
    if is_logarithmic(edges):
        return np.sqrt(edges[:-1]*edges[1:])
    else:
        return (edges[:-1] + edges[1:])/2.



def get_edges_from_cen(bincen):
    """Get the bin edges from a given set of bin centers. This only works
    for log or linear binning"""
    if is_logarithmic(bincen):
        hwidth = 0.5*(np.log10(bincen[-1]) - np.log10(bincen[0]))/(len(bincen)-1)
        return np.append([10**(np.log10(bincen[0])-hwidth)], 10**(np.log10(bincen[:])+hwidth))
    elif is_linear(bincen):
        hwidth = 0.5*(bincen[1] - bincen[0])
        return np.append([bincen[0] - hwidth],bincen[:]+hwidth)
    else:
        raise NotImplementedError('Only bin centers evenly spaced in '
                                  'log or linear space can be computed')


def get_bin_sizes(edges):
    """Get the bin sizes for a given set of bin edges.
    This works even if bins don't have equal width."""
    return np.diff(edges)


def is_linear(edges, maxdev=1e-5):
<<<<<<< HEAD
    """Check whether the bin edges correspond to a linear axis"""
    linedges = np.linspace(edges[0],edges[-1],len(edges))
    return np.abs(edges-linedges).max() < maxdev


def is_logarithmic(edges, maxdev = 1e-5):
    """Check whether the bin edges correspond to a logarithmic axis"""
    if np.any(np.array(edges) <= 0): return False
    logedges = np.logspace(np.log10(edges[0]),np.log10(edges[-1]),len(edges))
    return np.abs(edges-logedges).max() < maxdev
=======
    """Check whether the bin edges are evenly spaced on a linear scale"""
    # Only 1 bin: might as well be linear
    if len(edges) < 3:
        return True
    bin_widths = np.diff(edges)
    return np.allclose(bin_widths, bin_widths[0], rtol=maxdev)


def is_logarithmic(edges, maxdev=1e-5):
    """Check whether the bin edges are evenly spaced on a log scale"""
    edges = np.array(edges, dtype=np.float)
    # Only 1 bin or <= 0: not log
    if len(edges) < 3 or np.any(edges <= 0):
        return False
    bin_mult_widths = edges[1:] / edges[:-1]
    return np.allclose(bin_mult_widths, bin_mult_widths[0], rtol=maxdev)
>>>>>>> 09f9c443


def is_equal_binning(edges1, edges2, maxdev=1e-8):
    """Check whether the bin edges are equal."""
    return np.shape(edges1) == np.shape(edges2) and np.allclose(edges1, edges2, rtol=maxdev)


def is_coarser_binning(coarse_bins, fine_bins):
    """Check whether coarse_bins lie inside of and are coarser than fine_bins"""
    # contained?
    if ((coarse_bins[0]<fine_bins[0]) or (coarse_bins[-1]>fine_bins[-1])):
        return False
    # actually coarser?
    if (len(fine_bins[np.all([fine_bins>=min(coarse_bins),
                              fine_bins<=max(coarse_bins)], axis=0)]) \
                              < len(coarse_bins)):
        return False
    return True


def subbinning(coarse_bins, fine_bins, maxdev=1e-8):
    """Check whether coarse_bins can be retrieved from fine_bins
       via integer rebinning.
       * coarse_bins = [coarse_ax1, coarse_ax2, ...]
       * fine_bins = [fine_ax1, fine_ax2, ...]
       where the axes should be 1d numpy arrays"""
    rebin_info = []

    for crs_ax, fn_ax in zip(coarse_bins, fine_bins):
        #Test all possible positions...
        for start in range(len(fn_ax)-len(crs_ax)):
            #...and rebin factors
            for rebin in range(1, (len(fn_ax)-start)/len(crs_ax)+1):
                stop = start+len(crs_ax)*rebin
                if is_equal_binning(crs_ax,
                                    fn_ax[start:stop:rebin],
                                    maxdev=maxdev):
                    rebin_info.append((start, stop-rebin, rebin))
                    break
            else: continue # if no matching binning was found (no break)
            break # executed if 'continue' was skipped (break)
        else: break # don't search on if no binning found for first axis

    if (len(rebin_info) == len(coarse_bins)):
        #Matching binning was found for all axes
        return rebin_info
    else:
        return False


def get_binning(d, iterate=False, eset=None, czset=None):
    """Iterate over all maps in the dict, and return the ebins and czbins.
       If iterate is False, will return the first set of ebins, czbins it finds,
       otherwise will return a list of all ebins and czbins arrays"""
    # Only work on dicts
    if not isinstance(d, dict):
        return

    eset = [] if eset is None else eset
    czset = [] if czset is None else czset

    # Check if we are on map level
    if (sorted(d.keys()) == ['czbins','ebins','map']):
        # Immediately return if we found one
        if not iterate:
            return np.array(d['ebins']), np.array(d['czbins'])
        else:
            eset.append(np.array(d['ebins']))
            czset.append(np.array(d['czbins']))
    # Otherwise iterate through dict
    else:
        for v in d.values():
            bins = get_binning(v,iterate,eset,czset)
            if bins and not iterate:
                return bins

    # In iterate mode, return sets
    return eset, czset


def check_binning(data):
    """Check whether all maps in data have the same binning, and return it."""
    eset, czset = get_binning(data, iterate=True)

    for binset, label in zip([eset,czset], ['energy','coszen']):
        if not np.alltrue([is_equal_binning(binset[0],bins)
                           for bins in binset[1:]]):
            raise Exception('Maps have different %s binning!'%label)

    return eset[0],czset[0]


def check_fine_binning(fine_bins, coarse_bins):
    """
    This function checks whether the specified fine binning exists and
    is actually finer than the coarse one.
    """

    if fine_bins is not None:
        if is_coarser_binning(coarse_bins, fine_bins):
            logging.info('Using requested binning for oversampling.')
            #everything is fine
            return True
        else:
            logging.error('Requested oversampled binning is coarser '
                          'than output binning. Aborting.')
            sys.exit(1)

    return False


def oversample_binning(coarse_bins, factor):
    """
    Oversample bin edges (coarse_bins) by the given factor
    """

    if is_linear(coarse_bins):
        logging.info('Oversampling linear output binning by factor %i.'
                %factor)
        fine_bins = np.linspace(coarse_bins[0], coarse_bins[-1],
                                factor*(len(coarse_bins)-1)+1)
    elif is_logarithmic(coarse_bins):
        logging.info('Oversampling logarithmic output binning by factor %i.'
                %factor)
        fine_bins = np.logspace(np.log10(coarse_bins[0]),
                                np.log10(coarse_bins[-1]),
                                factor*(len(coarse_bins)-1)+1)
    else:
        logging.warn('Irregular binning detected! Evenly oversampling '
                     'by factor %i'%factor)
        fine_bins = np.array([])
        for i, upper_edge in enumerate(coarse_bins[1:]):
            fine_bins = np.append(fine_bins,
                                  np.linspace(coarse_bins[i], upper_edge,
                                              factor, endpoint=False))

    return fine_bins


def get_smoothed_map(pvals,evals,czvals,e_coarse_bins,cz_coarse_bins):
    """Creates a 'smoothed' oscillation probability map with binning
    given by e_coarse_bins, cz_coarse_bins through the use of the
    scipy.binned_statistic_2d function.

    \params:
      * pvals - array-like object of probability values
      * evals - array-like object of energy (GeV) values
      * czvals - array-like object of coszen values
      * e_coarse_bins - energy bins of final smoothed histogram (probability map)
      * cz_coarse_bins - coszen bins of final smoothed histogram

    """

    smooth_map = binned_statistic_2d(evals, czvals, pvals, statistic='mean',
                                     bins=[e_coarse_bins, cz_coarse_bins])[0]
    return smooth_map


def integer_rebin_map(prob_map, rebin_info):
    """Rebins a map (or a part of it) by an integer factor in every dimension.
    Merged bins will be averaged."""
    # Make a copy of initial map
    rmap = np.array(prob_map)
    dim = len(rebin_info)

    for start, stop, rebin in np.array(rebin_info)[::-1]:
        # Roll last axis to front
        rmap = np.rollaxis(rmap, dim-1)
        # Select correct part and average
        rmap = np.average([rmap[start+i:stop:rebin] for i in range(rebin)],
                          axis=0)

    return rmap


def inspect_cur_frame():
    """Very useful for showing exactly where the code is executing, in tracing
    down an error or in debugging."""

    (frame,filename,line_num,fn_name,lines,index) = inspect.getouterframes(inspect.currentframe())[1]
    return "%s:%s at %s"%(filename,line_num,fn_name)


def hash_obj(obj):
    if isinstance(obj, np.ndarray) or isinstance(obj, np.matrix):
        return hash(obj.tostring())
    return hash(jsons.json.dumps(obj, sort_keys=True, cls=None, indent=None,
                                 ensure_ascii=False, check_circular=True,
                                 allow_nan=True, separators=(',',':')))


def hash_file(fname):
    md5 = hashlib.md5()
    md5.update(file(fname, 'rb').read())
    return md5.hexdigest()


JSON_EXTS = ['json']
HDF5_EXTS = ['hdf', 'h5', 'hdf5']
PKL_EXTS = ['pickle', 'pkl', 'p']

def from_file(fname, fmt=None):
    """Dispatch correct file reader based on fmt (if specified) or guess
    based on file name's extension"""
    if fmt is None:
        base, ext = os.path.splitext(fname)
        ext = ext.replace('.', '').lower()
    else:
        ext = fmt.lower()
    if ext in JSON_EXTS:
        return jsons.from_json(fname)
    elif ext in HDF5_EXTS:
        return hdf.from_hdf(fname)
    elif ext in PKL_EXTS:
        return cPickle.load(file(fname,'rb'))
    else:
        errmsg = 'Unrecognized file type/extension: ' + ext
        logging.error(errmsg)
        raise TypeError(errmsg)

def to_file(obj, fname, fmt=None):
    """Dispatch correct file writer based on fmt (if specified) or guess
    based on file name's extension"""
    if fmt is None:
        base, ext = os.path.splitext(fname)
        ext = ext.replace('.', '').lower()
    else:
        ext = fmt.lower()
    if ext in JSON_EXTS:
        return jsons.to_json(obj, fname)
    elif ext in HDF5_EXTS:
        return hdf.to_hdf(obj, fname)
    elif ext in PKL_EXTS:
        return cPickle.dump(obj, file(fname, 'wb'))
    else:
        errmsg = 'Unrecognized file type/extension: ' + ext
        logging.error(errmsg)
        raise TypeError(errmsg)<|MERGE_RESOLUTION|>--- conflicted
+++ resolved
@@ -74,18 +74,6 @@
 
 
 def is_linear(edges, maxdev=1e-5):
-<<<<<<< HEAD
-    """Check whether the bin edges correspond to a linear axis"""
-    linedges = np.linspace(edges[0],edges[-1],len(edges))
-    return np.abs(edges-linedges).max() < maxdev
-
-
-def is_logarithmic(edges, maxdev = 1e-5):
-    """Check whether the bin edges correspond to a logarithmic axis"""
-    if np.any(np.array(edges) <= 0): return False
-    logedges = np.logspace(np.log10(edges[0]),np.log10(edges[-1]),len(edges))
-    return np.abs(edges-logedges).max() < maxdev
-=======
     """Check whether the bin edges are evenly spaced on a linear scale"""
     # Only 1 bin: might as well be linear
     if len(edges) < 3:
@@ -102,8 +90,6 @@
         return False
     bin_mult_widths = edges[1:] / edges[:-1]
     return np.allclose(bin_mult_widths, bin_mult_widths[0], rtol=maxdev)
->>>>>>> 09f9c443
-
 
 def is_equal_binning(edges1, edges2, maxdev=1e-8):
     """Check whether the bin edges are equal."""
