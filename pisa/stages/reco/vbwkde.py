--- conflicted
+++ resolved
@@ -40,13 +40,7 @@
 from pisa.utils.profiler import profile, line_profile
 from pisa.utils.resources import find_resource
 
-<<<<<<< HEAD
-# this is later redfeined as 1e-10....why?
-#EPSILON = 1e-9
-EPSILON = 1e-6
-=======
 EPSILON = 1e-2
->>>>>>> ce39c901
 
 # TODO: the below logic does not generalize to muons, but probably should
 # (rather than requiring an almost-identical version just for muons). For
@@ -447,8 +441,7 @@
         OVERFIT_FACTOR = 1.0
         MIN_NUM_EVENTS = 100
         TGT_NUM_EVENTS = 300
-        #EPSILON = 1e-10
-        EPSILON = 1e-6
+        EPSILON = 1e-10
         ENERGY_RANGE = [0, 501] # GeV
 
         compute_pid = False
