# Stage: reweighted MC

This stage generates event rate templates with 'traditional' MC reweighting (in contrast to the PISA histo mode)

## Services

only a gpu based method is available right now, requiring a Nvidia GPU

### gpu

This service generates histograms, given a set of MC events that also include nominal flux weights.
<<<<<<< HEAD
Weights are calculated for every event and flavour/interaction type (alpha) indicvidually, according to the following expression
=======
Weights are calculated for every event and flavor/interaction type (alpha) individually, according to the following expression
>>>>>>> 14378a80

![weights](images/weight.png)
<!---
w_\alpha(E,CZ) = p_\alpha(E,CZ) \cdot M_{RES}(E,CZ) \cdot M_{QE}(E,CZ) \cdot t_{live} \cdot w_{Aeff} \cdot A_{eff}^{scale}
--->


where:
  * `M RES` and `M QE` are precalculated GENIE systematics
  * `t live` the livetime
<<<<<<< HEAD
  * `W Aeff` the precalculated effective area weight (including oneweight and crosssection)
  * `A eff scale` a global scaling paramter
  * `p alpha` the probability of observing the event in this flaveour/inttype calculates as:
=======
  * `W Aeff` the precalculated effective area weight (including OneWeight and cross section)
  * `A eff scale` a global scaling parameter
  * `p alpha` the probability of observing the event in this flavor/inttype calculates as:
>>>>>>> 14378a80

![prob](images/prob.png)
<!---
p_\alpha(E,CZ) = P^{osc}_{e\rightarrow\alpha}(E,CZ) \cdot \widehat{flux}_e(E,CZ) + P^{osc}_{\mu\rightarrow\alpha}(E,CZ) \cdot \widehat{flux}_\mu(E,CZ)
--->

where:
<<<<<<< HEAD
  * `P osc` is the oscialltion probability (obtained from Prob3)
=======
  * `P osc` is the oscillation probability (obtained from Prob3)
>>>>>>> 14378a80
  * `flux hat` the modified flux given by:

![flux](images/flux.png)
<!---
\widehat{flux}(E,CZ) = flux(E,CZ) \cdot Barr_{up/hor}(E,CZ) \cdot Barr_{\nu/\bar{\nu}}(E,CZ) \cdot R{\nu_e/\nu_\mu} \cdot S(E)
--->

where:
<<<<<<< HEAD
  * `flux` is the nominal flux that is obtained for aexample from the Honda flux tables
  * `Barr up/hor`, `Barr nu/nubar` and `R nue/numu` are flux ratio uncertainties
  * `S` the systematic uncertainty on the spectral index

The events get histogramed on GPU into the provided bin edges for reconstructed energy and cos(zenith), as well as PID (cscade or track). At the moment the division into PID classes is two separate histograms at the moment, not a real binning.

In this implementation the histograms are added up for all flavour/inttypes in the end of the stage, while also applying additional scale factors for the tau neutrino and the NC histograms.
=======
  * `flux` is the nominal flux that is obtained for example from the Honda flux tables
  * `Barr up/hor`, `Barr nu/nubar` and `R nue/numu` are flux ratio uncertainties
  * `S` the systematic uncertainty on the spectral index

The events get histogrammed on GPU into the provided bin edges for reconstructed energy and cos(zenith), as well as PID (cscade or track). At the moment the division into PID classes is two separate histograms at the moment, not a real binning.

In this implementation the histograms are added up for all flavor/inttypes in the end of the stage, while also applying additional scale factors for the tau neutrino and the NC histograms.
>>>>>>> 14378a80
<|MERGE_RESOLUTION|>--- conflicted
+++ resolved
@@ -9,11 +9,7 @@
 ### gpu
 
 This service generates histograms, given a set of MC events that also include nominal flux weights.
-<<<<<<< HEAD
-Weights are calculated for every event and flavour/interaction type (alpha) indicvidually, according to the following expression
-=======
 Weights are calculated for every event and flavor/interaction type (alpha) individually, according to the following expression
->>>>>>> 14378a80
 
 ![weights](images/weight.png)
 <!---
@@ -24,15 +20,9 @@
 where:
   * `M RES` and `M QE` are precalculated GENIE systematics
   * `t live` the livetime
-<<<<<<< HEAD
-  * `W Aeff` the precalculated effective area weight (including oneweight and crosssection)
-  * `A eff scale` a global scaling paramter
-  * `p alpha` the probability of observing the event in this flaveour/inttype calculates as:
-=======
   * `W Aeff` the precalculated effective area weight (including OneWeight and cross section)
   * `A eff scale` a global scaling parameter
   * `p alpha` the probability of observing the event in this flavor/inttype calculates as:
->>>>>>> 14378a80
 
 ![prob](images/prob.png)
 <!---
@@ -40,11 +30,7 @@
 --->
 
 where:
-<<<<<<< HEAD
-  * `P osc` is the oscialltion probability (obtained from Prob3)
-=======
   * `P osc` is the oscillation probability (obtained from Prob3)
->>>>>>> 14378a80
   * `flux hat` the modified flux given by:
 
 ![flux](images/flux.png)
@@ -53,20 +39,10 @@
 --->
 
 where:
-<<<<<<< HEAD
-  * `flux` is the nominal flux that is obtained for aexample from the Honda flux tables
-  * `Barr up/hor`, `Barr nu/nubar` and `R nue/numu` are flux ratio uncertainties
-  * `S` the systematic uncertainty on the spectral index
-
-The events get histogramed on GPU into the provided bin edges for reconstructed energy and cos(zenith), as well as PID (cscade or track). At the moment the division into PID classes is two separate histograms at the moment, not a real binning.
-
-In this implementation the histograms are added up for all flavour/inttypes in the end of the stage, while also applying additional scale factors for the tau neutrino and the NC histograms.
-=======
   * `flux` is the nominal flux that is obtained for example from the Honda flux tables
   * `Barr up/hor`, `Barr nu/nubar` and `R nue/numu` are flux ratio uncertainties
   * `S` the systematic uncertainty on the spectral index
 
 The events get histogrammed on GPU into the provided bin edges for reconstructed energy and cos(zenith), as well as PID (cscade or track). At the moment the division into PID classes is two separate histograms at the moment, not a real binning.
 
-In this implementation the histograms are added up for all flavor/inttypes in the end of the stage, while also applying additional scale factors for the tau neutrino and the NC histograms.
->>>>>>> 14378a80
+In this implementation the histograms are added up for all flavor/inttypes in the end of the stage, while also applying additional scale factors for the tau neutrino and the NC histograms.