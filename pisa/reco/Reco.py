--- conflicted
+++ resolved
@@ -24,14 +24,6 @@
 from pisa.utils.utils import check_binning, get_binning
 from pisa.utils.jsons import from_json,to_json
 from pisa.utils.proc import report_params, get_params, add_params
-<<<<<<< HEAD
-from pisa.reco.MCRecoService import MCRecoService
-from pisa.reco.ParamRecoService import ParamRecoService
-from pisa.reco.KernelFileRecoService import KernelFileRecoService
-import numpy as np
-
-
-=======
 from pisa.reco.RecoServiceMC import RecoServiceMC
 from pisa.reco.RecoServiceParam import RecoServiceParam
 from pisa.reco.RecoServiceKernelFile import RecoServiceKernelFile
@@ -105,17 +97,12 @@
     return reco_maps
 
 
->>>>>>> 9a16e81d
 if __name__ == '__main__':
 
     parser = ArgumentParser(description='Takes a (true, triggered) event rate file '
                             'as input and produces a set of reconstructed templates '
                             'of nue CC, numu CC, nutau CC, and NC events.',
-<<<<<<< HEAD
-                            formatter_class=RawTextHelpFormatter)
-=======
                             formatter_class=ArgumentDefaultsHelpFormatter)
->>>>>>> 9a16e81d
     parser.add_argument('event_rate_maps',metavar='JSON',type=from_json,
                         help='''JSON event rate input file with following parameters:
       {"nue": {'cc':{'czbins':[], 'ebins':[], 'map':[]},'nc':...},
@@ -124,34 +111,6 @@
        "nue_bar": {...},
        "numu_bar": {...},
        "nutau_bar": {...} }''')
-<<<<<<< HEAD
-    parser.add_argument('-m', '--mode', type=str, choices=['MC', 'param', 'stored'],
-                        default='MC', help='Reco service to use (default: MC)')
-    parser.add_argument('--mc_file',metavar='HDF5',type=str,
-                        default='events/V15_weighted_aeff.hdf5',
-                        help='''HDF5 File containing data from all flavours for a particular instumental geometry. 
-Expects the file format to be:
-      {
-        'nue': {
-           'cc': {
-               ...
-               'true_energy': np.array,
-               'true_coszen': np.array,
-               'reco_energy': np.array,
-               'reco_coszen': np.array
-            },
-            'nc': {...
-             }
-         },
-         'nue_bar' {...},...
-      } ''')
-    parser.add_argument('--param_file', metavar='JSON', 
-                        type=str, default='reco_params/V15.json',
-                        help='''JSON file holding the parametrization''')
-    parser.add_argument('--kernel_file', metavar='JSON', 
-                        type=str, default=None,
-                        help='''JSON file holding the pre-calculated kernels''')
-=======
     parser.add_argument('-m', '--mode', type=str, choices=['MC', 'param', 'stored', 'kde'],
                         default='MC', help='Reco service to use (default: MC)')
     parser.add_argument('--mc_file',metavar='HDF5',type=str,
@@ -166,16 +125,11 @@
     parser.add_argument('--kde_file',metavar='HDF5',type=str,
                         default='events/V15_weighted_aeff_joined_nu_nubar.hdf5',
                         help='''file holding the info on how to define KDEs''')
->>>>>>> 9a16e81d
     parser.add_argument('--e_reco_scale',type=float,default=1.0,
                         help='''Reconstructed energy scaling.''')
     parser.add_argument('--cz_reco_scale',type=float,default=1.0,
                         help='''Reconstructed coszen scaling.''')
-<<<<<<< HEAD
-    parser.add_argument('-o', '--outfile', dest='outfile', metavar='JSON', 
-=======
     parser.add_argument('-o', '--outfile', dest='outfile', metavar='JSON',
->>>>>>> 9a16e81d
                         type=str, action='store',default="reco.json",
                         help='''file to store the output''')
     parser.add_argument('-v', '--verbose', action='count', default=None,
@@ -190,25 +144,6 @@
 
     logging.info("Defining RecoService...")
     if args.mode=='MC':
-<<<<<<< HEAD
-        reco_service = MCRecoService(ebins, czbins, 
-                                     simfile=args.mc_file,
-                                     **vars(args))
-    elif args.mode=='param':
-        reco_service = ParamRecoService(ebins,czbins, 
-                                        paramfile=args.param_file,
-                                        **vars(args))
-    elif args.mode=='stored':
-        reco_service = KernelFileRecoService(ebins, czbins,
-                                             kernelfile=args.kernel_file, 
-                                             **vars(args))
-
-    event_rate_reco_maps = reco_service.get_reco_maps(args.event_rate_maps)
-
-    logging.info("Saving output to: %s"%args.outfile)
-    to_json(event_rate_reco_maps,args.outfile)
-
-=======
         reco_service = RecoServiceMC(ebins, czbins, 
                                      reco_mc_wt_file=args.mc_file,
                                      **vars(args))
@@ -228,5 +163,4 @@
                                          reco_service, **vars(args))
 
     logging.info("Saving output to: %s"%args.outfile)
-    to_json(event_rate_reco_maps,args.outfile)
->>>>>>> 9a16e81d
+    to_json(event_rate_reco_maps,args.outfile)