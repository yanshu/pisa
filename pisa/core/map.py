# author : J.L. Lanfranchi
#          jll1062+pisa@phys.psu.edu
#
# date   : March 25, 2016

"""
Map class to contain 2D histogram, error, and metadata about the contents.
MapSet class to contain a set of maps.

Also provide basic mathematical operations that user applies directly to the
containers but that get passed down to operate on the contained data.
"""


from __future__ import division

from collections import OrderedDict, Mapping, Sequence
from copy import deepcopy, copy
from fnmatch import fnmatch
from functools import wraps
from itertools import izip
from operator import add, getitem, setitem
import re

import numpy as np
from scipy import stats
import uncertainties
from uncertainties import ufloat
from uncertainties import unumpy as unp

from pisa.core.binning import OneDimBinning, MultiDimBinning
from pisa.utils.comparisons import isbarenumeric, normQuant, recursiveEquality
from pisa.utils.hash import hash_obj
from pisa.utils import jsons
from pisa.utils.log import logging, set_verbosity
<<<<<<< HEAD
from pisa.utils.random_numbers import get_random_state
from pisa.utils.stats import chi2, llh, conv_llh
from pisa.utils.profiler import line_profile, profile
=======
from pisa.utils.stats import chi2, llh, conv_llh, mod_chi2
from pisa.utils.profiler import profile
>>>>>>> 0fe6f052


HASH_SIGFIGS = 12

# TODO: CUDA and numba implementations of rebin if these libs are available

# TODO: move these functions to a generic utils.py module?

def type_error(value):
    raise TypeError('Type of argument not supported: "%s"' % type(value))


def strip_outer_parens(value):
    value = value.strip()
    m = re.match(r'^\{\((.*)\)\}$', value)
    if m is not None:
        value = m.groups()[0]
    m = re.match(r'^\((.*)\)$', value)
    if m is not None:
        value = m.groups()[0]
    return value


def sanitize_name(name):
    """Make a name a valid Python identifier.

    From Triptych at http://stackoverflow.com/questions/3303312
    """
    # Remove invalid characters
    name = re.sub('[^0-9a-zA-Z_]', '', name)
    # Remove leading characters until we find a letter or underscore
    name = re.sub('^[^a-zA-Z_]+', '', name)
    return name


# TODO: implement strategies for decreasing dimensionality (i.e.
# projecting map onto subset of dimensions in the original map)

class Map(object):
    """Class to contain a multi-dimensional histogram, error, and metadata
    about the histogram. Also provides basic mathematical operations for the
    contained data. See Examples below for how to use a Map object.


    Parameters
    ----------
    name : string
        Name for the map. Used to identify the map.

    hist : numpy.ndarray (incl. obj array from uncertainties.unumpy.uarray)
        The "data" (counts, etc.) in the map.  The shape of `hist` must be
        compatible with the `binning` specified.

    binning : MultiDimBinning
        Describes the binning of the Map.

    error_hist : numpy ndarray
        Must be same shape as `hist`. If specified, sets the error standard
        deviations for the contained `hist`, replacing any stddev information
        that might be contained in the passed `hist` arg.

    hash : None, or immutable object (typically an integer)
        Hash value to attach to the map.

    tex : None or string
        TeX string that can be used for e.g. plotting.

    full_comparison : bool
        Whether to perform full (recursive) comparisons when testing the
        equality of this map with another. See `__eq__` method.


    Examples
    --------
    >>> import pint; ureg = pint.UnitRegistry()
    >>> from pisa.core.binning import MultiDimBinning
    >>> binning = MultiDimBinning([dict(name='energy', is_log=True, num_bins=4,
    ...                                 domain=[1,80]*ureg.GeV),
    ...                            dict(name='coszen', is_lin=True, num_bins=5,
    ...                                 domain=[-1,0])])
    >>> m0 = Map(name='x', binning=binning, hist=np.zeros(binning.shape))
    >>> m0
    array([[ 0.,  0.,  0.,  0.,  0.],
           [ 0.,  0.,  0.,  0.,  0.],
           [ 0.,  0.,  0.,  0.,  0.],
           [ 0.,  0.,  0.,  0.,  0.]])
    >>> m0.binning
    energy: 4 logarithmically-uniform bins spanning [1.0, 80.0] GeV
    coszen: 5 equally-sized bins spanning [-1.0, 0.0]
    >>> m0.hist[0:4, 0] = 1
    >>> m0
    array([[ 1.,  0.,  0.,  0.,  0.],
           [ 1.,  0.,  0.,  0.,  0.],
           [ 1.,  0.,  0.,  0.,  0.],
           [ 1.,  0.,  0.,  0.,  0.]])
    >>> m1 = m0[0:3, 0:2]
    >>> m1.binning
    energy: 3 logarithmically-uniform bins spanning [1.0, 26.7496121991]
    coszen: 2 equally-sized bins spanning [-1.0, -0.6]
    >>> m1
    array([[ 1.,  0.],
           [ 1.,  0.],
           [ 1.,  0.]])
    >>> for bin in m1.iterbins():
    ...     print '({0:~.2f}, {1:~.2f}): {2:0.1f}'.format(
    ...             bin.binning.energy.midpoints[0],
    ...             bin.binning.coszen.midpoints[0],
    ...             bin.hist[0,0])
    (2.00 GeV, -0.90 ): 1.0
    (2.00 GeV, -0.70 ): 0.0
    (5.97 GeV, -0.90 ): 1.0
    (5.97 GeV, -0.70 ): 0.0
    (17.85 GeV, -0.90 ): 1.0
    (17.85 GeV, -0.70 ): 0.0

    """
    _slots = ('name', 'hist', 'binning', 'hash', '_hash', 'tex',
               'full_comparison', 'parent_indexer')
    _state_attrs = ('name', 'hist', 'binning', 'hash', 'tex',
                    'full_comparison')

    def __init__(self, name, hist, binning, error_hist=None, hash=None,
                 tex=None, full_comparison=True):
        # Set Read/write attributes via their defined setters
        super(Map, self).__setattr__('_name', name)
        # TeX dict for some common map names
        tex_dict = {'nue':r'\nu_e',
                    'numu':r'\nu_{\mu}',
                    'nutau':r'\nu_{\tau}',
                    'nuebar':r'\bar{\nu}_e',
                    'numubar':r'\bar{\nu}_{\mu}',
                    'nutaubar':r'\bar{\nu}_{\tau}',
                    'nue_cc':r'\nu_e\ CC',
                    'numu_cc':r'\nu_{\mu}\ CC',
                    'nutau_cc':r'\nu_{\tau}\ CC',
                    'nue_nc':r'\nu_e\ NC',
                    'numu_nc':r'\nu_{\mu}\ NC',
                    'nutau_nc':r'\nu_{\tau}\ NC',
                    'nuebar_cc':r'\bar{\nu}_e\ CC',
                    'numubar_cc':r'\bar{\nu}_{\mu}\ CC',
                    'nutaubar_cc':r'\bar{\nu}_{\tau}\ CC',
                    'nuebar_nc':r'\bar{\nu}_e\ NC',
                    'numubar_nc':r'\bar{\nu}_{\mu}\ NC',
                    'nutaubar_nc':r'\bar{\nu}_{\tau}\ NC'}
        if tex is None:
            if tex_dict.has_key(name):
                tex = tex_dict[name]
            else:
                tex = r'\rm{%s}' % name
        super(Map, self).__setattr__('_tex', tex)
        super(Map, self).__setattr__('_hash', hash)
        super(Map, self).__setattr__('_full_comparison', full_comparison)

        if not isinstance(binning, MultiDimBinning):
            if isinstance(binning, Sequence):
                binning = MultiDimBinning(dimensions=binning)
            elif isinstance(binning, Mapping):
                binning = MultiDimBinning(**binning)
            else:
                raise ValueError('Do not know what to do with `binning`=%s of'
                                 ' type %s' %(binning, type(binning)))
        self.parent_indexer = None

        # Do the work here to set read-only attributes
        super(Map, self).__setattr__('_binning', binning)
        binning.assert_array_fits(hist)
        super(Map, self).__setattr__('_hist', hist)
        if error_hist is not None:
            self.set_errors(error_hist)

    def __repr__(self):
        argstrs = [('%s=%s' %item) for item in self._serializable_state]
        return '%s(%s)' %(self.__class__.__name__, ', '.join(argstrs))

    def set_poisson_errors(self):
        """Approximate poisson errors using sqrt(n)."""
        super(Map, self).__setattr__('_hist', unp.uarray(self._hist,
                                                         np.sqrt(self._hist)))

    def set_errors(self, error_hist):
        """Manually define the error with an array the same shape as the
        contained histogram. Can also remove errors by passing None.

        Parameters
        ----------
        error_hist : None or ndarray (same shape as hist)
            Standard deviations to apply to `self.hist`.
            If None is passed, any errors present are removed, making
            `self.hist` a bare numpy array.

        """
        if error_hist is None:
            super(Map, self).__setattr__('_hist',
                                         unp.nominal_values(self._hist))
            return
        self.assert_compat(error_hist)
        super(Map, self).__setattr__('_hist', unp.uarray(self._hist,
                                                         error_hist))

    def new_obj(original_function):
        """Decorator to deepcopy unaltered states into new object."""
        @wraps(original_function)
        def new_function(self, *args, **kwargs):
            new_state = OrderedDict()
            state_updates = original_function(self, *args, **kwargs)
            for slot in self._state_attrs:
                if state_updates is not None and state_updates.has_key(slot):
                    new_state[slot] = state_updates[slot]
                else:
                    new_state[slot] = deepcopy(self.__getattr__(slot))
            return Map(**new_state)
        return new_function

    @new_obj
    def reorder_dimensions(self, order):
        new_binning = self.binning.reorder_dimensions(order)
        orig_order = range(len(self.binning))
        new_order = [self.binning.index(b, use_basenames=True)
                     for b in new_binning]
        # TODO: should this be a deepcopy rather than a simple veiw of the
        # original hist (the result of np.moveaxis)?
        new_hist = np.moveaxis(
            self.hist,
            source=new_order,
            destination=orig_order
        )
        return {'hist': new_hist, 'binning': new_binning}

    @profile
    @new_obj
    def rebin(self, new_binning):
        """Rebin the map with bin edge lodations and names according to those
        specified in `new_binning`.

        Parameters
        ----------
        new_binning : MultiDimBinning
            Dimensions specified in `new_binning` must match (modulo
            pre/suffixes) the current dimensions.

        Returns
        -------
        Map binned according to `new_binning`.

        """
        current_binning = self.binning
        if set(new_binning.basenames) != set(current_binning.basenames):
            raise ValueError(
                "`new_binning` dimensions' basenames %s do not have 1:1"
                " correspondence (modulo pre/suffixes) to current binning"
                " dimensions' basenames %s"
                %(new_binning.basenames, self.binning.basenames)
            )

        # TODO: if dimensionality reduction is implemented, this is the place
        # where extra dimensions not specified in `new_binning` would need to
        # be removed.
        # ...

        # Reorder dimensions according to specification in `new_binning`
        new_map = self.reorder_dimensions(new_binning)

        # Cheap test to see if nothing substantive (besides prefixed/suffixed
        # names) has changed about the # binning spec's; if that's the case,
        # just return current hist but with new names.
        if current_binning.edges_hash == new_binning.edges_hash:
            return {'hist': new_map.hist, 'binning': new_binning}

        # Update the units that are specified in new_binning (but don't augment
        # dimensionality; shouldn't need this `if` statement if we get past
        # `assert` above, but just in case...)
        current_units = {d.name: d.units for d in new_map.binning.dimensions
                         if d.name in new_binning}
        new_units = {d.name: d.units for d in new_binning.dimensions}
        if new_units != current_units:
            rescaled_binning = new_map.binning.to(**new_units)
        else:
            rescaled_binning = new_map.binning
        coords = rescaled_binning.meshgrid(entity='midpoints',
                                           attach_units=False)
        # Flatten each dim for histogramming; only take dims that exist in
        # `new_binning`
        coords = [c.flatten() for n, c in izip(new_map.binning.names, coords)
                  if n in new_binning]

        weights = new_map.hist.flatten()
        # TODO: is this a sufficient test for whether it's a unp.uarray?
        if not isbarenumeric(new_map.hist):
            weights = unp.nominal_values(weights)

        # Perform the histogramming, weighting by the current bins' values
        new_hist, _ = np.histogramdd(
            sample=coords,
            bins=new_binning.bin_edges,
            weights=weights
        )
        # TODO: put uncertainties in
        return {'hist': new_hist, 'binning': new_binning}

    def downsample(self, *args, **kwargs):
        """Downsample by integer factors.

        See pisa.utils.binning.downsample for args/kwargs details.

        """
        new_binning = self.binning.downsample(*args, **kwargs)
        return self.rebin(new_binning)

    @new_obj
    def fluctuate(self, method, random_state=None, jumpahead=0):
        orig = method
        method = str(method).lower()
        if method == 'poisson':
            random_state = get_random_state(random_state, jumpahead=jumpahead)
            hist_vals = stats.poisson.rvs(unp.nominal_values(self.hist),
                                          random_state=random_state)
            hist_errors = np.sqrt(unp.nominal_values(self.hist))
            return {'hist': unp.uarray(hist_vals, hist_errors)}
        elif method in ['', 'none', 'false']:
            return {}
        else:
            raise Exception('fluctuation method %s not implemented' %orig)

    @property
    def shape(self):
        return self.hist.shape

    @property
    def _serializable_state(self):
        state = OrderedDict()
        state['name'] = self.name
        state['hist'] = unp.nominal_values(self.hist)
        state['binning'] = self.binning._serializable_state
        stddevs = unp.std_devs(self.hist)
        stddevs = None if np.all(stddevs == 0) else stddevs
        state['error_hist'] = stddevs
        state['hash'] = self.hash
        state['tex'] = self.tex
        state['full_comparison'] = self.full_comparison
        return state

    @property
    def _hashable_state(self):
        state = OrderedDict()
        state['name'] = self.name
        state['hist'] = normQuant(unp.nominal_values(self.hist),
                                  sigfigs=HASH_SIGFIGS)
        state['binning'] = self.binning._hashable_state
        stddevs = normQuant(unp.std_devs(self.hist), sigfigs=HASH_SIGFIGS)
        # TODO: better check here to see if the contained datatype is unp, as
        # opposed to 0 stddev (which could be the case but the user wants for
        # uncertainties to propagate)
        if np.all(stddevs == 0):
            stddevs = None
        else:
            stddevs = normQuant(stddevs, sigfigs=HASH_SIGFIGS)
        state['error_hist'] = stddevs
        state['tex'] = self.tex
        state['full_comparison'] = self.full_comparison
        return state

    def to_json(self, filename, **kwargs):
        """Serialize the state to a JSON file that can be instantiated as a new
        object later.

        Parameters
        ----------
        filename : str
            Filename; must be either a relative or absolute path (*not
            interpreted as a PISA resource specification*)
        **kwargs
            Further keyword args are sent to `pisa.utils.jsons.to_json()`

        See Also
        --------
        from_json : Intantiate new object from the file written by this method
        pisa.utils.jsons.to_json

        """
        jsons.to_json(self._serializable_state, filename=filename, **kwargs)

    @classmethod
    def from_json(cls, resource):
        """Instantiate a new Map object from a JSON file.

        The format of the JSON is generated by the `Map.to_json` method, which
        converts a Map object to basic types and then numpy arrays are
        converted in a call to `pisa.utils.jsons.to_json`.

        Parameters
        ----------
        resource : str
            A PISA resource specification (see pisa.utils.resources)

        See Also
        --------
        to_json
        pisa.utils.jsons.to_json

        """
        state = jsons.from_json(resource)
        # State is a dict with kwargs, so instantiate with double-asterisk
        # syntax
        return cls(**state)

    def assert_compat(self, other):
        if np.isscalar(other) or type(other) is uncertainties.core.Variable:
            return
        elif isinstance(other, np.ndarray):
            self.binning.assert_array_fits(other)
        elif isinstance(other, Map):
            self.binning.assert_compat(other.binning)
        else:
            raise TypeError('Unhandled type %s' %type(other))

    def iterbins(self):
        """Returns a bin iterator which yields a map containing a single bin
        each time. Modifications to that map will be reflected in this (the
        parent) map.

        Note that the returned map has the attribute `parent_indexer` for
        indexing directly into to the parent map (or to a similar map).

        Yields
        ------
        Map object containing one of each bin of this Map

        """
        shape = self.shape
        for i in xrange(self.hist.size):
            idx_item = np.unravel_index(i, shape)
            idx_view = [slice(x, x+1) for x in idx_item]
            single_bin_map = Map(
                name=self.name, hist=self.hist[idx_view],
                binning=self.binning[idx_item], hash=None, tex=self.tex,
                full_comparison=self.full_comparison
            )
            single_bin_map.parent_indexer = idx_item
            yield single_bin_map

    # TODO : example!
    def iterindices(self):
        """Iterator that yields the index for accessing each bin in
        the map.

        Examples
        --------
        >>> map = Map('x', binning=[dict('E', )])

        """
        shape = self.shape
        for i in xrange(self.hist.size):
            idx_item = np.unravel_index(i, shape)
            yield idx_item

    def __repr__(self):
        return np.array_repr(self._hist)

    def __hash__(self):
        if self.hash is not None:
            return self.hash
        raise ValueError('No hash defined.')

    def __setattr__(self, attr, value):
        """Only allow setting attributes defined in slots"""
        if attr not in self._slots:
            raise ValueError('Attribute "%s" not allowed to be set.' % attr)
        super(Map, self).__setattr__(attr, value)

    def __getattr__(self, attr):
        return super(Map, self).__getattribute__(attr)

    @new_obj
    def _slice_or_index(self, idx):
        """Slice or index into the map. Indexing single element in self.hist
        e.g. hist[1,3] returns a 0D array while hist[1,3:8] returns a 1D array,
        but we need 2D (in his example)... so reshape after indexing (the
        indexed binning obj implements this logic and so knows the shape the
        hist should be).

        """
        new_binning = self.binning[idx]
        return {'binning': self.binning[idx],
                'hist': np.reshape(self.hist[idx], new_binning.shape)}

    def __getitem__(self, idx):
        return self._slice_or_index(idx)

    def llh(self, expected_values):
        """Calculate the total log-likelihood value between this map and the map
        described by `expected_values`; self is taken to be the "actual values"
        (or (pseudo)data), and `expected_values` are the expectation values for
        each bin.

        Parameters
        ----------
        expected_values : numpy.ndarray or Map of same dimension as this

        Returns
        -------
        total_llh : float

        """
        if isinstance(expected_values, Map):
            expected_values = expected_values.hist
        return np.sum(llh(actual_values=self.hist,
                          expected_values=expected_values))

    def conv_llh(self, expected_values):
        """Calculate the total convoluted log-likelihood value between this map and the map
        described by `expected_values`; self is taken to be the "actual values"
        (or (pseudo)data), and `expected_values` are the expectation values for
        each bin.

        Parameters
        ----------
        expected_values : numpy.ndarray or Map of same dimension as this

        Returns
        -------
        total_conv_llh : float

        """
        if isinstance(expected_values, Map):
            expected_values = expected_values.hist
        return np.sum(conv_llh(actual_values=self.hist,
                          expected_values=expected_values))

    def mod_chi2(self, expected_values):
        """Calculate the total modified chi2 value between this map and the map
        described by `expected_values`; self is taken to be the "actual values"
        (or (pseudo)data), and `expected_values` are the expectation values for
        each bin.

        Parameters
        ----------
        expected_values : numpy.ndarray or Map of same dimension as this

        Returns
        -------
        total_mod_chi2 : float

        """
        if isinstance(expected_values, Map):
            expected_values = expected_values.hist
        return np.sum(mod_chi2(actual_values=self.hist,
                          expected_values=expected_values))

    def chi2(self, expected_values):
        """Calculate the total chi-squared value between this map and the map
        described by `expected_values`; self is taken to be the "actual values"
        (or (pseudo)data), and `expected_values` are the expectation values for
        each bin.

        Parameters
        ----------
        expected_values : numpy.ndarray or Map of same dimension as this

        Returns
        -------
        total_chi2 : float

        """
        if isinstance(expected_values, Map):
            expected_values = expected_values.hist
        return np.sum(chi2(actual_values=self.hist,
                           expected_values=expected_values))

    def __setitem__(self, idx, val):
        return setitem(self.hist, idx, val)

    @property
    def name(self):
        return self._name

    @name.setter
    def name(self, value):
        assert isinstance(value, basestring)
        return super(Map, self).__setattr__('_name', value)

    @property
    def tex(self):
        return self._tex

    @tex.setter
    def tex(self, value):
        assert isinstance(value, basestring)
        return super(Map, self).__setattr__('_tex', value)

    @property
    def hash(self):
        return self._hash

    @hash.setter
    def hash(self, value):
        """Hash must be an immutable type (i.e., have a __hash__ method)"""
        assert hasattr(value, '__hash__')
        super(Map, self).__setattr__('_hash', value)

    @property
    def hist(self):
        return self._hist

    @property
    def nominal_values(self):
        return unp.nominal_values(self._hist)

    @property
    def std_devs(self):
        return unp.std_devs(self._hist)

    @property
    def binning(self):
        return self._binning

    @property
    def full_comparison(self):
        """Compare element-by-element instead of just comparing hashes."""
        return self._full_comparison

    @full_comparison.setter
    def full_comparison(self, value):
        assert isinstance(value, bool)
        super(Map, self).__setattr__('_full_comparison', value)

    # Common mathematical operators

    @new_obj
    def __abs__(self):
        state_updates = {
            #'name': "|%s|" % (self.name,),
            #'tex': r"{\left| %s \right|}" % strip_outer_parens(self.tex),
            'hist': np.abs(self.hist)
        }
        return state_updates

    @new_obj
    def __add__(self, other):
        """Add `other` to self"""
        if np.isscalar(other) or type(other) is uncertainties.core.Variable:
            state_updates = {
                #'name': "(%s + %s)" % (self.name, other),
                #'tex': r"{(%s + %s)}" % (self.tex, other),
                'hist': self.hist + other
            }
        elif isinstance(other, np.ndarray):
            state_updates = {
                #'name': "(%s + array)" % self.name,
                #'tex': r"{(%s + X)}" % self.tex,
                'hist': self.hist + other
            }
        elif isinstance(other, Map):
            state_updates = {
                #'name': "(%s + %s)" % (self.name, other.name),
                #'tex': r"{(%s + %s)}" % (self.tex, other.tex),
                'hist': self.hist + other.hist,
                'full_comparison': (self.full_comparison or
                                    other.full_comparison),
            }
        else:
            type_error(other)
        return state_updates

    #def __cmp__(self, other):

    @new_obj
    def __div__(self, other):
        if np.isscalar(other) or type(other) is uncertainties.core.Variable:
            state_updates = {
                #'name': "(%s / %s)" % (self.name, other),
                #'tex': r"{(%s / %s)}" % (self.tex, other),
                'hist': self.hist / other
            }
        elif isinstance(other, np.ndarray):
            state_updates = {
                #'name': "(%s / array)" % self.name,
                #'tex': r"{(%s / X)}" % self.tex,
                'hist': self.hist / other
            }
        elif isinstance(other, Map):
            state_updates = {
                #'name': "(%s / %s)" % (self.name, other.name),
                #'tex': r"{(%s / %s)}" % (self.tex, other.tex),
                'hist': self.hist / other.hist,
                'full_comparison': (self.full_comparison or
                                    other.full_comparison),
            }
        else:
            type_error(other)
        return state_updates

    def __truediv__(self, other):
        return self.__div__(other)

    def __floordiv__(self, other):
        raise NotImplementedError('floordiv not implemented for type Map')

    # TODO: figure out what we actually want to overload "==" with, and how
    # to implement all the possible kinds of "==" that might be useful for the
    # user, possibly with different methods altogether
    def __eq__(self, other):
        """Check if full state of maps are equal. *Not* element-by-element
        equality as for a numpy array. Call this.hist == other.hist for the
        nominal value and the error

        If `full_comparison` is true for *both* maps, or if either map lacks a
        hash, performs a full comparison of the contents of each map.

        Otherwise, simply checks that the hashes are equal.
        """
        if np.isscalar(other):
            # in case comparing with just with a scalar ignore the errors:
            return np.all(unp.nominal_values(self.hist) == other)
        if type(other) is uncertainties.core.Variable \
                or isinstance(other, np.ndarray):
            return (np.all(unp.nominal_values(self.hist)
                           == unp.nominal_values(other))
                    and np.all(unp.std_devs(self.hist)
                               == unp.std_devs(other)))
        elif isinstance(other, Map):
            if (self.full_comparison or other.full_comparison
                or self.hash is None or other.hash is None):
                return recursiveEquality(self._hashable_state,
                                         other._hashable_state)
            return self.hash == other.hash
        else:
            type_error(other)

    @new_obj
    def log(self):
        state_updates = {
            #'name': "log(%s)" % self.name,
            #'tex': r"\ln\left( %s \right)" % self.tex,
            'hist': np.log(self.hist)
        }
        return state_updates

    @new_obj
    def log10(self):
        state_updates = {
            #'name': "log10(%s)" % self.name,
            #'tex': r"\log_{10}\left( %s \right)" % self.tex,
            'hist': np.log10(self.hist)
        }
        return state_updates

    @new_obj
    def __mul__(self, other):
        if np.isscalar(other) or type(other) is uncertainties.core.Variable:
            state_updates = {
                #'name': "%s * %s" % (other, self.name),
                #'tex': r"%s \cdot %s" % (other, self.tex),
                'hist': self.hist * other
            }
        elif isinstance(other, np.ndarray):
            state_updates = {
                #'name': "array * %s" % self.name,
                #'tex': r"X \cdot %s" % self.tex,
                'hist': self.hist * other,
            }
        elif isinstance(other, Map):
            state_updates = {
                #'name': "%s * %s" % (self.name, other.name),
                #'tex': r"%s \cdot %s" % (self.tex, other.tex),
                'hist': self.hist * other.hist,
                'full_comparison': (self.full_comparison or
                                    other.full_comparison),
            }
        else:
            type_error(other)
        return state_updates

    def __ne__(self, other):
        return not self == other

    @new_obj
    def __neg__(self):
        state_updates = {
            #'name': "-%s" % self.name,
            #'tex': r"-%s" % self.tex,
            'hist': -self.hist,
        }
        return state_updates

    @new_obj
    def __pow__(self, other):
        if np.isscalar(other) or type(other) is uncertainties.core.Variable:
            state_updates = {
                #'name': "%s**%s" % (self.name, other),
                #'tex': "%s^{%s}" % (self.tex, other),
                'hist': np.power(self.hist, other)
            }
        elif isinstance(other, np.ndarray):
            state_updates = {
                #'name': "%s**(array)" % self.name,
                #'tex': r"%s^{X}" % self.tex,
                'hist': np.power(self.hist, other),
            }
        elif isinstance(other, Map):
            state_updates = {
                #'name': "%s**(%s)" % (self.name, strip_outer_parens(other.name)),
                #'tex': r"%s^{%s}" % (self.tex, strip_outer_parens(other.tex)),
                'hist': np.power(self.hist, other.hist),
                'full_comparison': (self.full_comparison or
                                    other.full_comparison),
            }
        else:
            type_error(other)
        return state_updates

    def __radd__(self, other):
        return self + other

    def __rdiv__(self, other):
        if isinstance(other, Map):
            return other / self
        else:
            return self.__rdiv(other)

    @new_obj
    def __rdiv(self,oher):
        if np.isscalar(other) or type(other) is uncertainties.core.Variable:
            state_updates = {
                #'name': "(%s / %s)" % (other, self.name),
                #'tex': "{(%s / %s)}" % (other, self.tex),
                'hist': other / self.hist,
            }
        elif isinstance(other, np.ndarray):
            state_updates = {
                #'name': "array / %s" % self.name,
                #'tex': "{(X / %s)}" % self.tex,
                'hist': other / self.hist,
            }
        else:
            type_error(other)
        return state_updates

    def __rmul__(self, other):
        return self * other

    def __rsub__(self, other):
        if isinstance(other, Map):
            return other - self
        else:
            return self.__rsub(other)

    @new_obj
    def __rsub(self, other):
        if np.isscalar(other) or type(other) is uncertainties.core.Variable:
            state_updates = {
                #'name': "(%s - %s)" % (other, self.name),
                #'tex': "{(%s - %s)}" % (other, self.tex),
                'hist': other - self.hist,
            }
        elif isinstance(other, np.ndarray):
            state_updates = {
                #'name': "(array - %s)" % self.name,
                #'tex': "{(X - %s)}" % self.tex,
                'hist': other - self.hist,
            }
        else:
            type_error(other)
        return state_updates

    @new_obj
    def sqrt(self):
        state_updates = {
            #'name': "sqrt(%s)" % self.name,
            #'tex': r"\sqrt{%s}" % self.tex,
            'hist': unp.sqrt(self.hist),
        }
        return state_updates

    @new_obj
    def __sub__(self, other):
        if np.isscalar(other) or type(other) is uncertainties.core.Variable:
            state_updates = {
                #'name': "(%s - %s)" % (self.name, other),
                #'tex': "{(%s - %s)}" % (self.tex, other),
                'hist': self.hist - other,
            }
        elif isinstance(other, np.ndarray):
            state_updates = {
                #'name': "(%s - array)" % self.name,
                #'tex': "{(%s - X)}" % self.tex,
                'hist': self.hist - other,
            }
        elif isinstance(other, Map):
            state_updates = {
                #'name': "%s - %s" % (self.name, other.name),
                #'tex': "{(%s - %s)}" % (self.tex, other.tex),
                'hist': self.hist - other.hist,
                'full_comparison': (self.full_comparison or
                                    other.full_comparison),
            }
        else:
            type_error(other)
        return state_updates

# TODO: instantiate individual maps from dicts if passed as such, so user
# doesn't have to instantiate each map. Also, check for name collisions with
# one another and with attrs (so that __getattr__ can retrieve the map by name)

# TODO: add docstrings

class MapSet(object):
    """
    Ordered set of event rate maps (aka histograms) defined over an arbitrary
    regluar hyper-rectangular binning.


    Parameters
    ----------
    maps : one Map or a sequence of Map

    name : string

    tex : string

    hash : immutable

    collate_by_name : bool
        If True, when this MapSet is passed alongside another MapSet to a
        function that operates on the maps, contained maps in each will be
        accessed by name. Hence, only maps with the same names will be operated
        on simultaneously.

        If false, the contained maps in each MapSet will be accessed by their
        order in each MapSet. This behavior is useful if maps are renamed
        through some operation but their order is maintained, and then
        comparisons are sought with their progenitors with the original
        (different) name.

    """
    __slots = ('_name', '_hash', 'hash')
    __state_attrs = ('name', 'maps', 'tex', 'hash', 'collate_by_name')
    def __init__(self, maps, name=None, tex=None, hash=None,
                 collate_by_name=True):
        maps_ = []
        for m in maps:
            if isinstance(m, Map):
                maps_.append(m)
            else:
                maps_.append(Map(**m))
        tex = (r'{\rm %s}' %name) if tex is None else tex
        super(MapSet, self).__setattr__('maps', maps_)
        super(MapSet, self).__setattr__('name', name)
        super(MapSet, self).__setattr__('tex', tex)
        super(MapSet, self).__setattr__('collate_by_name', collate_by_name)
        super(MapSet, self).__setattr__('collate_by_num', not collate_by_name)
        self.hash = hash

    def __repr__(self):
        argstrs = [('%s=%s' %item) for item in self._serializable_state]
        return '%s(%s)' %(self.__class__.__name__, ', '.join(argstrs))

    @property
    def _serializable_state(self):
        state = OrderedDict()
        state['maps'] = [m._serializable_state for m in self.maps]
        state['name'] = self.name
        state['tex'] = self.tex
        state['collate_by_name'] = self.collate_by_name
        return state

    def to_json(self, filename, **kwargs):
        """Serialize the state to a JSON file that can be instantiated as a new
        object later.

        Parameters
        ----------
        filename : str
            Filename; must be either a relative or absolute path (*not
            interpreted as a PISA resource specification*)
        **kwargs
            Further keyword args are sent to `pisa.utils.jsons.to_json()`

        See Also
        --------
        from_json : Intantiate new object from the file written by this method
        pisa.utils.jsons.to_json

        """
        jsons.to_json(self._serializable_state, filename=filename, **kwargs)

    @classmethod
    def from_json(cls, resource):
        """Instantiate a new MapSet object from a JSON file.

        The format of the JSON is generated by the `MapSet.to_json` method,
        which converts a MapSet object to basic types and then numpy arrays are
        converted in a call to `pisa.utils.jsons.to_json`.

        Parameters
        ----------
        resource : str
            A PISA resource specification (see pisa.utils.resources)

        See Also
        --------
        to_json
        pisa.utils.jsons.to_json

        """
        state = jsons.from_json(resource)
        # State is a dict for Map, so instantiate with double-asterisk syntax
        return cls(**state)

    def index(self, m):
        """Find map according to `x` and return the corresponding index.
        Accepts either an integer index or a map name to make interface
        consistent.

        Parameters
        ----------
        x : int, string, or Map
            Map, map name, or integer index of map in this MapSet. If a Map is
            passed, only its name is matched to the maps in this set.

        Returns
        -------
        integer index to the map

        """
        if isinstance(x, int):
            l = len(self)
            assert x >= -l and x < l
        elif isinstance(x, Map):
            x = self.names.index(x.name)
        elif isinstance(x, basestring):
            x = self.names.index(x)
        else:
            raise TypeError('Unhandled type "%s" for `x`' %type(x))
        return x

    def pop(self, *args): #x=None):
        """Remove a map and return it. If a value is passed, the map
        corresponding to `index(value)` is removed and returned instead.

        Parameters
        ----------
        x (optional) : int, string, or Map
            Map, map name, or integer index of map in this MapSet. If a Map is
            passed, only its name is matched to the maps in this set.

        Returns
        -------
        Map removed from this MapSet

        See Also
        --------
        list.pop

        """
        if len(args) == 0:
            m = self.maps.pop()
        elif len(args) == 1:
            idx = self.index(args[0])
            m = self.maps.pop(idx)
        else:
            raise ValueError('`pop` takes 0 or 1 argument; %d passed instead.'
                             %len(args))
        return m

    def combine_re(self, regexes):
        """For each regex passed, add contained maps whose names match.

        If a single regex is passed, the corresponding maps are combined and
        returned as a Map object. If a *sequence* of regexes is passed, each
        grouping is combined into a map separately and the resulting maps are
        populated into a new MapSet to be returned.

        Parameters
        ----------
        regexes : compiled regex, str representing a regex, or sequence thereof
            See Python module `re` for formatting.

        Returns
        -------
        Map : if single regex is passed
        MapSet : if multiple regexes are passed

        Raises
        ------
        ValueError if any of the passed regexes fail to match any map names.

        Notes
        -----
        If special characters are used in the regex, like a backslash, be sure
        to use a Python raw string (which does not interpret such special
        characters), by prefixing the string with an "r". E.g., the regex to
        match a period requires passing
            `regex=r'\.'`

        Examples
        --------
        Get total of trck and cscd maps, which are named with suffixes "trck"
        and "cscd", respectively.

        >>> total_trck_map = outputs.combine_re('.*trck')
        >>> total_cscd_map = outputs.combine_re('.*cscd')

        Get a MapSet with both of the above maps in it (and a single command)

        >>> total_pid_maps = outputs.combine_re(['.*trck', '.*cscd'])

        Strict name-checking, combine  nue_cc + nuebar_cc, including both
        cascades and tracks.

        >>> nue_cc_nuebar_cc_map = outputs.combine_re('^nue(bar){0,1}_cc_(cscd|trck)$')

        Lenient nue_cc + nuebar_cc including both cascades and tracks.

        >>> nue_cc_nuebar_cc_map = outputs.combine_re('nue.*_cc_.*')

        Total of all maps

        >>> total = outputs.combine_re('.*')

        See Also
        --------
        combine_wildcard : similar method but using wildcards (like filename
            matching in the Unix shell)

        References
        ----------
        re : Python module used for parsing regular expressions
            https://docs.python.org/2/library/re.html

        """
        if isinstance(regexes, (basestring, re._pattern_type)):
            regexes = [regexes]
        resulting_maps = []
        for regex in regexes:
            if hasattr(regex, 'pattern'):
                pattern = regex.pattern
            else:
                pattern = regex
            maps_to_combine = []
            for m in self.maps:
                if re.match(regex, m.name) is not None:
                    logging.debug('Map "%s" will be added...' %m.name)
                    maps_to_combine.append(m)
            if len(maps_to_combine) == 0:
                raise ValueError('No map names match `regex` "%s"' % pattern)
            if len(maps_to_combine) > 1:
                m = reduce(add, maps_to_combine)
            else:
                m = copy(maps_to_combine[0])
            # Attach a "reasonable" name to the map; the caller can do better,
            # but this at least gives the user an idea of what the map
            # represents
            m.name = sanitize_name(pattern)
            resulting_maps.append(m)
        if len(resulting_maps) == 1:
            return resulting_maps[0]
        return MapSet(resulting_maps)

    def combine_wildcard(self, expressions):
        """For each expression passed, add contained maps whose names match.
        Expressions can contain wildcards like those used in the Unix shell.

        Valid wildcards (from fnmatch docs, link below):
            "*" : matches everything
            "?" : mateches any single character
            "[`seq`]" : matches any character in `seq`
            "[!`seq`]" : matches any character not in `seq`

        If a single expression is passed, the matching maps are combined and
        returned as a Map object. If a *sequence* of expressions is passed,
        each grouping is combined into a map separately and the resulting maps
        are populated into a new MapSet to be returned.

        Parameters
        ----------
        expressions : string or sequence thereof
            See Python module `fnmatch` for more info.

        Examples
        --------
        >>> total_trck_map = outputs.combine_wildcard('*trck')
        >>> total_cscd_map = outputs.combine_wildcard('*cscd')
        >>> total_pid_maps = outpubs.combine_wildcard(['*trck', '*cscd'])
        >>> nue_cc_nuebar_cc_map = outputs.combine_wildcard('nue*_cc_*')
        >>> total = outputs.combine_wildcard('*')

        See Also
        --------
        combine_re : similar method but using regular expressions

        References
        ----------
        fnmatch : Python module used for parsing the expression with wildcards
            https://docs.python.org/2/library/fnmatch.html

        """
        if isinstance(expressions, basestring):
            expressions = [expressions]
        resulting_maps = []
        for expr in expressions:
            maps_to_combine = []
            for m in self.maps:
                if fnmatch(m.name, expr):
                    logging.debug('Map "%s" will be added...' %m.name)
                    maps_to_combine.append(m)
            if len(maps_to_combine) == 0:
                raise ValueError('No map names match `expr` "%s"' % expr)
            if len(maps_to_combine) > 1:
                m = reduce(add, maps_to_combine)
            else:
                m = copy(maps_to_combine[0])
            # Reasonable name for giving user an idea of what the map
            # represents
            m.name = sanitize_name(expr)
            resulting_maps.append(m)
        if len(resulting_maps) == 1:
            return resulting_maps[0]
        return MapSet(resulting_maps)

    def __eq__(self, other):
        return recursiveEquality(self._hashable_state, other._hashable_state)

    @property
    def name(self):
        return super(MapSet, self).__getattribute__('_name')

    @name.setter
    def name(self, name):
        return super(MapSet, self).__setattr__('_name', name)

    @property
    def hash(self):
        """Hash value of the map set is based upon the contained maps.
            * If all maps have the same hash value, this value is returned as
              the map set's hash
            * If one or more maps have different hash values, a list of the
              contained maps' hash values is hashed
            * If any contained map has None for hash value, the hash value of
              the map set is also None (i.e., invalid)

        """
        hashes = self.hashes
        if all([(h is not None and h == hashes[0]) for h in hashes]):
            return hashes[0]
        if all([(h is not None) for h in hashes]):
            return hash_obj(hashes)
        return None

    @hash.setter
    def hash(self, val):
        """Setting a hash to `val` for the map set sets the hash values of all
        contained maps to `val`."""
        if val is not None:
            [setattr(m, 'hash', val) for m in self.maps]

    @property
    def names(self):
        return [mp.name for mp in self]

    @property
    def hashes(self):
        return [mp.hash for mp in self]

    def hash_maps(self, map_names=None):
        if map_names is None:
            map_names = [m.name for m in self]
        hashes = [m.hash for m in self if m.name in map_names]
        if all([(h != None) for h in hashes]):
            return hash_obj(hashes)
        return None

    def collate_with_names(self, vals):
        ret_dict = OrderedDict()
        [setitem(ret_dict, name, val) for name, val in zip(self.names, vals)]
        return ret_dict

    def find_map(self, value):
        idx = None
        if isinstance(value, Map):
            pass
        elif isinstance(value, basestring):
            try:
                idx = self.names.index(value)
            except ValueError:
                pass
        if idx is None:
            raise ValueError('Could not find map name "%s" in %s' %
                             (value, self))
        return self[idx]

    def apply_to_maps(self, attr, *args, **kwargs):
        if len(kwargs) != 0:
            raise NotImplementedError('Keyword arguments are not handled')
        if hasattr(attr, '__name__'):
            attrname = attr.__name__
        else:
            attrname = attr
        do_not_have_attr = np.array([(not hasattr(mp, attrname))
                                     for mp in self.maps])
        if np.any(do_not_have_attr):
            missing_in_names = ', '.join(np.array(self.names)[do_not_have_attr])
            num_missing = np.sum(do_not_have_attr)
            num_total = len(do_not_have_attr)
            raise AttributeError(
                'Maps %s (%d of %d maps in set) do not have attribute "%s"'
                %(missing_in_names, num_missing, num_total, attrname)
            )

        # Retrieve the corresponding callables from contained maps
        val_per_map = [getattr(mp, attr) for mp in self]

        if not all([hasattr(meth, '__call__') for meth in val_per_map]):
            # If all results are maps, populate a new map set & return that
            if all([isinstance(r, Map) for r in val_per_map]):
                return MapSet(val_per_map)

            # Otherwise put in an ordered dict with <name>: <val> pairs ordered
            # according to the map ordering in this map set
            return self.collate_with_names(val_per_map)

        # Rename for clarity
        method_name = attr
        method_per_map = val_per_map

        # Create a set of args for *each* map in this map set: If an arg is a
        # MapSet, convert that arg into the map in that set corresponding to
        # the same map in this set.
        args_per_map = []
        for map_num, mp in enumerate(self):
            map_name = mp.name
            this_map_args = []
            for arg in args:
                if (np.isscalar(arg) or
                        type(arg) is uncertainties.core.Variable or
                        isinstance(arg, (basestring, np.ndarray))):
                    this_map_args.append(arg)
                elif isinstance(arg, MapSet):
                    if self.collate_by_name:
                        this_map_args.append(arg[map_name])
                    elif self.collate_by_num:
                        this_map_args.append(arg[map_num])
                else:
                    raise TypeError('Unhandled arg %s / type %s' %
                                    (arg, type(arg)))
            args_per_map.append(this_map_args)

        # Make the method calls and collect returned values
        returned_vals = [meth(*args)
                         for meth, args in zip(method_per_map, args_per_map)]

        # If all results are maps, put them into a new map set & return
        if all([isinstance(r, Map) for r in returned_vals]):
            return MapSet(returned_vals)

        # If None returned by all, return a single None
        if all([(r is None) for r in returned_vals]):
            return

        # Otherwise put into an ordered dict with name: val pairs
        return self.collate_with_names(returned_vals)

    def __str__(self):
        if self.name is not None:
            my_name = "'" + self.name + "'"
        else:
            my_name = super(MapSet, self).__repr__()
        return "MapSet %s containing maps %s" % (my_name, self.names)

    def __repr__(self):
        return str(self)

    def __contains__(self, name):
        return name in [m.name for m in self]

    #def __setattr__(self, attr, val):
    #    print '__setattr__ being accessed, attr = %s, val = %s' %(attr, val)
    #    if attr in MapSet.__slots:
    #        print 'attr "%s" found in MapSet.slots.' %attr
    #        object.__setattr__(self, attr, val)
    #    else:
    #        returned_vals = [setattr(mp, attr, val) for mp in self]
    #        if all([(r is None) for r in returned_vals]):
    #            return
    #        return self.collate_with_names(returned_vals)

    def __getattr__(self, attr):
        if attr in [m.name for m in self]:
            return self[attr]
        return self.apply_to_maps(attr)

    def __iter__(self):
        return iter(self.maps)

    def __len__(self):
        return len(self.maps)

    def __getitem__(self, item):
        """Retrieve a map by name or retrieve maps' histogram values by index
        or slice.

        If `item` is a string, retrieve map by name.
        If `item is an integer or one-dim slice, retrieve maps by sequence
        If `item` is length-2 tuple or two-dim slice, retrieve value(s) of all
            contained maps, each indexed by map[`item`]. The output is returned
            in an ordered dict with format {<map name>: <values>, ...}

        """
        if isinstance(item, basestring):
            return self.find_map(item)
        elif isinstance(item, (int, slice)):
            rslt = self.maps[item]
            if hasattr(rslt, '__len__') and len(rslt) > 1:
                return MapSet(rslt)
            return rslt
        elif isinstance(item, Sequence):
            if len(item) == 1:
                return self.maps[item]
            elif len(item) == 2:
                return MapSet([getitem(m, item) for m in self])
            else:
                raise IndexError('too many indices for 2D hist')
        #elif isinstance(item, Sequence):
        #    assert len(item) == 2, 'Maps are 2D, and so must be indexed as such'
        #    return self.collate_with_names([getitem(m, item) for m in self])
        else:
            raise TypeError('getitem does not support `item` of type %s'
                            % type(item))

    def __abs__(self):
        return self.apply_to_maps('__abs__')

    def __add__(self, val):
        return self.apply_to_maps('__add__', val)

    def __truediv__(self, val):
        return self.apply_to_maps('__truediv__', val)

    def __div__(self, val):
        return self.apply_to_maps('__div__', val)

    def log(self):
        return self.apply_to_maps('log')

    def log10(self):
        return self.apply_to_maps('log10')

    def __mul__(self, val):
        return self.apply_to_maps('__mul__', val)

    def __neg__(self):
        return self.apply_to_maps('__neg__')

    def __pow__(self, val):
        return self.apply_to_maps('__pow__', val)

    def __radd__(self, val):
        return self.apply_to_maps('__radd__', val)

    def __rdiv__(self, val):
        return self.apply_to_maps('__rdiv__', val)

    def __rmul__(self, val):
        return self.apply_to_maps('__rmul__', val)

    def __rsub__(self, val):
        return self.apply_to_maps('__rsub__', val)

    def sqrt(self):
        return self.apply_to_maps('sqrt')

    def __sub__(self, val):
        return self.apply_to_maps('__sub__', val)

    def reorder_dimensions(self, order):
        return MapSet([m.reorder_dimensions(order=order) for m in self.maps])

    def rebin(self, *args, **kwargs):
        return MapSet([m.rebin(*args, **kwargs) for m in self.maps])

    def downsample(self, *args, **kwargs):
        return MapSet([m.downsample(*args, **kwargs) for m in self.maps])

    def metric_per_map(self, expected_values, metric):
        assert isinstance(metric, basestring)
        metric = metric.lower()
        if metric in ['chi2', 'llh', 'conv_llh', 'mod_chi2']:
            return self.apply_to_maps(metric, expected_values)
        else:
<<<<<<< HEAD
            raise ValueError('`metric` "%s" not recognized; use'
                             ' "chi2", "conv_llh" or "llh".' %metric)
=======
            raise ValueError('`metric` "%s" not recognized; use either'
                             ' "chi2", "conv_llh", "mod_chi2", or "llh".' %metric)
>>>>>>> 0fe6f052

    def metric_total(self, expected_values, metric):
        return np.sum(self.metric_per_map(expected_values, metric).values())

    def chi2_per_map(self, expected_values):
        return self.apply_to_maps('chi2', expected_values)

    def chi2_total(self, expected_values):
        return np.sum(self.chi2_per_map(expected_values))

    def fluctuate(self, method, random_state=None, jumpahead=0):
        """Add fluctuations to the maps in the set and return as a new MapSet.

        Parameters
        ----------
        method : None or string
        random_stae : None, numpy.random.RandomState, or seed spec

        """
        random_state = get_random_state(random_state=random_state,
                                        jumpahead=jumpahead)
        fluctuated_maps = self.apply_to_maps(
            'fluctuate',
            method=method,
            random_state=random_state
        )
        return fluctuated_maps

    def llh_per_map(self, expected_values):
        return self.apply_to_maps('llh', expected_values)

    def llh_total(self, expected_values):
        return np.sum(self.llh(expected_values))

    def set_poisson_errors(self):
        return self.apply_to_maps('set_poisson_errors')

## Now dynamically add all methods from Map to MapSet that don't already exist
## in MapSet (and make these methods distribute to contained maps)
##for method_name, method in sorted(Map.__dict__.items()):
#add_methods = '''__abs__ __add__ __div__ __mul__ __neg__ __pow__ __radd__
#__rdiv__ __rmul__ __rsub__ __sub__'''.split()
#
#for method_name in add_methods:
#    #if not hasattr(method, '__call__') or method_name in MapSet.__dict__:
#    #    continue
#    disallowed = ('__getattr__', '__setattr__', '__getattribute__',
#                  '__getitem__', '__eq__', '__ne__', '__str__', '__repr__')
#    if method_name in disallowed:
#        continue
#    print 'adding method "%s" to MapSet as an apply func' % method_name
#    arg_str = ', *args' # if len(args) > 0 else ''
#    eval('def {method_name}(self{arg_str}):\n'
#         '    return self.apply_to_maps({method_name}{arg_str})'.format(method_name=method_name, arg_str=arg_str))
#    #f.__doc__ = 'Apply method %s to all contained maps' % method_name
#    #method = getattr(Map, method_name)
#    #if method.__doc__:
#    #    f.__doc__ += '... ' + method.__doc__
#    setattr(MapSet, method_name, MethodType(eval(method_name), None, MapSet))


# TODO: add tests for llh, chi2 methods
def test_Map():
    import os
    import shutil
    import tempfile
    from pisa.utils.jsons import to_json
    from pisa import ureg, Q_

    n_ebins = 10
    n_czbins = 5
    n_azbins = 2
    e_binning = OneDimBinning(name='energy', tex=r'E_\nu', num_bins=n_ebins,
                              domain=(1,80)*ureg.GeV, is_log=True)
    cz_binning = OneDimBinning(name='coszen', tex=r'\cos\,\theta',
                               num_bins=n_czbins, domain=(-1,0), is_lin=True)
    az_binning = OneDimBinning(name='azimuth', tex=r'\phi',
                               num_bins=n_azbins, domain=(0,2*np.pi), is_lin=True)
    # set directly unumpy array with errors
    #m1 = Map(name='x', hist=unp.uarray(np.ones((40,20)),np.sqrt(np.ones((40,20)))), binning=(e_binning, cz_binning))
    # or call init poisson error afterwards
    m1 = Map(name='x', hist=np.ones((n_ebins, n_czbins)), hash=23,
             binning=(e_binning, cz_binning))
    print "downsampling ====================="
    m2 = m1 * 2
    print m2.downsample(1)
    print m2.downsample(5)
    print m2.downsample(1, 1)
    print m2.downsample(1, 5)
    print m2.downsample(5, 5)
    print m2.downsample(10, 5)
    print m2.downsample(10, 5).binning
    print "===================== downsampling"

    assert m1.hash == 23
    m1.hash = 42
    assert m1.hash == 42
    m1.set_poisson_errors()
    # or no errors at all
    m2 = Map(name='y', hist=2*np.ones((n_ebins, n_czbins)),
             binning=(e_binning, cz_binning))
    m3 = Map(name='z', hist=4*np.ones((n_ebins, n_czbins, n_azbins)),
             binning=(e_binning, cz_binning, az_binning))

    print 'm3[0,0,0] =', m3[0,0,0]
    testdir = tempfile.mkdtemp()
    try:
        for m in [m1, m2, m1+m2, m1-m2, m1/m2, m1*m2]:
            m_file = os.path.join(testdir, m.name + '.json')
            m.to_json(m_file)
            m_ = Map.from_json(m_file)
            assert m_ == m, 'm=\n%s\nm_=\n%s' %(m, m_)
            to_json(m, m_file)
            m_ = Map.from_json(m_file)
            assert m_ == m, 'm=\n%s\nm_=\n%s' %(m, m_)
    finally:
        shutil.rmtree(testdir, ignore_errors=True)

    print m1, m1.binning
    print m2, m2.binning
    print m1.nominal_values
    print m1.std_devs
    r = m1 + m2
    # compare only nominal val
    assert r == 3
    print r
    print 'm1+m2=3:', r, r[0,0]
    r = m2 + m1
    # or compare including errors
    assert r == ufloat(3,1)
    print 'm2+m1=3:', r, r[0,0]
    r = 2*m1
    assert r == ufloat(2,2)
    print '2*m1=2:', r, r[0,0]
    r = (2*m1 + 8) / m2
    assert r == ufloat(5,1)
    print '(2*m1 + 8) / m2=5:', r, r.hist[0,0]
    #r[:,1] = 1
    #r[2,:] = 2
    print 'r[0:2,0:5].hist:', r[0:2,0:5].hist
    print 'r[0:2,0:5].binning:', r[0:2,0:5].binning
    r = m1 / m2
    assert r == ufloat(0.5,0.5)
    print r, '=', r[0,0]
    print [b.binning.energy.midpoints[0] for b in m1.iterbins()][0:2]

    # Test reorder_dimensions
    e_binning = OneDimBinning(
        name='energy', num_bins=2, is_log=True, domain=[1, 80]*ureg.GeV
    )
    cz_binning = OneDimBinning(
        name='coszen', num_bins=3, is_lin=True, domain=[-1, 1]
    )
    az_binning = OneDimBinning(
        name='azimuth', num_bins=4, is_lin=True,
        domain=[0, 2*np.pi]*ureg.rad
    )
    a = []
    for i in range(len(e_binning)):
        b = []
        for j in range(len(cz_binning)):
            c = []
            for k in range(len(az_binning)):
                c.append(i*100 + j*10 + k)
            b.append(c)
        a.append(b)
    a = np.array(a)
    m_orig = Map(name='orig', hist=deepcopy(a),
                 binning=[e_binning, cz_binning, az_binning])
    m_new = m_orig.reorder_dimensions(['azimuth', 'energy', 'coszen'])

    assert np.alltrue(m_orig[:,0,0].hist.flatten() ==
                      m_new[0,:,0].hist.flatten())
    assert np.alltrue(m_orig[0,:,0].hist.flatten() ==
                      m_new[0,0,:].hist.flatten())
    assert np.alltrue(m_orig[0,0,:].hist.flatten() ==
                      m_new[:,0,0].hist.flatten())

    for dim in m_orig.binning.names:
        assert m_orig[:,0,0].binning[dim] == m_new[0,:,0].binning[dim]
        assert m_orig[0,:,0].binning[dim] == m_new[0,0,:].binning[dim]
        assert m_orig[0,0,:].binning[dim] == m_new[:,0,0].binning[dim]

    print '<< PASSED : test_Map >>'


# TODO: add tests for llh, chi2 methods
# TODO: make tests use assert rather than rely on printouts!
def test_MapSet():
    from itertools import permutations
    import os
    import shutil
    import tempfile
    from pisa.utils.jsons import to_json
    from pisa import ureg, Q_

    n_ebins = 6
    n_czbins = 3
    e_binning = OneDimBinning(name='energy', tex=r'E_\nu', num_bins=n_ebins,
                              domain=(1,80)*ureg.GeV, is_log=True)
    cz_binning = OneDimBinning(name='coszen', tex=r'\cos\,\theta',
                               num_bins=n_czbins, domain=(-1,0), is_lin=True)
    binning = MultiDimBinning([e_binning, cz_binning])
    m1 = Map(name='ones', hist=np.ones(binning.shape), binning=binning,
             hash='xyz')
    m1.set_poisson_errors()
    m2 = Map(name='twos', hist=2*np.ones(binning.shape), binning=binning,
             hash='xyz')
    ms01 = MapSet([m1, m2])
    print "downsampling ====================="
    print ms01.downsample(3)
    print "===================== downsampling"
    ms01 = MapSet((m1, m2), name='ms01')
    ms02 = MapSet((m1, m2), name='map set 1')
    ms1 = MapSet(maps=(m1, m2), name='map set 1', collate_by_name=True,
                 hash=None)
    assert np.all(ms1.combine_re(r'.*').hist == ms1.combine_wildcard('*').hist)
    assert np.all(ms1.combine_re(r'.*').hist == (ms1.ones + ms1.twos).hist)
    assert np.all(ms1.combine_re(r'^(one|two)s.*$').hist ==
                  ms1.combine_wildcard('*s').hist)
    assert np.all(ms1.combine_re(r'^(one|two)s.*$').hist == (ms1.ones +
                                                             ms1.twos).hist)
    print ms1.combine_re(r'^o').hist
    print ms1.combine_wildcard(r'o*').hist
    print ms1.combine_re(r'^o').hist - ms1.combine_wildcard(r'o*').hist
    print 'map sets equal after combining?', \
            ms1.combine_re(r'^o') == ms1.combine_wildcard(r'o*')
    print 'hist equal after combining?', \
            np.all(ms1.combine_re(r'^o').hist == \
                   ms1.combine_wildcard(r'o*').hist)
    assert np.all(ms1.combine_re(r'^o').hist == ms1.combine_wildcard('o*').hist)
    print '5', ms1.names
    assert np.all(ms1.combine_re(r'^o').hist == ms1.ones.hist)
    print '6', ms1.names
    try:
        ms1.combine_re('three')
    except ValueError:
        pass
    else:
        assert False
    try:
        ms1.combine_wildcard('three')
    except ValueError:
        pass
    else:
        assert False

    assert ms1.hash == 'xyz'
    assert ms1.name == 'map set 1'
    ms1.hash = 10
    assert ms1.hash == 10
    assert m1.hash == 10
    assert m2.hash == 10
    ms1.hash = -10
    assert ms1.hash == -10
    # "Remove" the hash from the MapSet...
    ms1.hash = None
    # ... but this should not remove hashes from the contained maps
    assert m1.hash == -10
    # ... and hashing on the MapSet should see that all contained maps have the
    # SAME hash val, and so should just return the hash value shared among them
    # all
    assert ms1.hash == -10
    # However changing a single map's hash means not all hashes are the same
    # for all maps...
    m1.hash = 40
    # ... so a hash should be computed from all contained hashes
    assert ms1.hash != 40 and ms1.hash != -10

    assert ms1.maps == [m1, m2]
    assert ms1.names == ['ones', 'twos']
    assert ms1.tex == r'{\rm map set 1}'
    # Check the Poisson errors
    assert np.all(unp.nominal_values(ms1[0].hist) == np.ones(binning.shape))
    assert np.all(unp.std_devs(ms1[0].hist) == np.ones(binning.shape))
    assert np.all(ms1[1].hist == 2*np.ones(binning.shape))
    print 'ms1[0:2].hist:', ms1[0:2].hist
    print 'ms1[0:2,0:2].hist:', ms1[0:2,0:2].hist
    assert np.all(ms1.apply_to_maps('__add__', 1).ones == 2)

    m1 = Map(name='threes', hist=3*np.ones((n_ebins,n_czbins)), binning=binning)
    m2 = Map(name='fours', hist=4*np.ones((n_ebins,n_czbins)), binning=binning)
    ms2 = MapSet(maps=(m1, m2), name='map set 2', collate_by_name=False)

    try:
        print ms1.__add__(ms2)
    except ValueError:
        pass
    else:
        raise Exception('Should have errored out!')

    m1 = Map(name='fives', hist=5*np.ones((n_ebins,n_czbins)), binning=binning)
    m2 = Map(name='sixes', hist=6*np.ones((n_ebins,n_czbins)), binning=binning)
    ms3 = MapSet(maps=(m1, m2), name='map set 3', collate_by_name=False)
    ms4 = MapSet(maps=(m1, m2), name='map set 3', collate_by_name=False)
    assert ms3 == ms4

    print 'ms2.maps:', ms2.maps
    print "(ms2 + ms3).names", (ms2 + ms3).names
    print "(ms2 + ms3)[0,0].hist", (ms2 + ms3)[0,0].hist
    print "ms1['ones'][0,0]:", ms1['ones'][0,0]
    print 'ms1.__mul__(2)[0,0]:', ms1.__mul__(2)[0,0]
    print '(ms1 * 2)[0,0]:', (ms1 * 2)[0,0]
    print 'ms1.__add__(ms1)[0,0]:', ms1.__add__(ms1)[0,0]
    print '(ms1 + ms1)[0,0]:', (ms1 + ms1)[0,0]
    print ms1.names
    print '(ms1/ ms1)[0,0]:', (ms1 / ms1)[0,0]
    print '(ms1/ms1 - 1)[0,0]:', (ms1/ms1 - 1)[0,0]
    #print "ms1.log10()['ones']:", ms1.log10()['ones']
    #print "ms1.log10()[0,0]['ones']:", ms1.log10()[0,0]['ones']
    #print 'np.log10(ms1):', np.log10(ms1)
    print '(ms1 * np.e).binning:', (ms1 * np.e).binning
    #print 'np.log(ms1 * np.e)[0][0,0]:', (np.log(ms1 * np.e))[0][0,0]
    #print 'np.sqrt(ms1)[0][0:4,0:2].hist:', np.sqrt(ms1)[0][0:4,0:2].hist
    print 'str(ms1)', str(ms1)
    print 'str(ms4)', str(ms4)
    print 'ms3', ms3
    print 'ms4', ms4

    testdir = tempfile.mkdtemp()
    try:
        for ms in [ms01, ms02, ms1, ms2, ms3, ms4]:
            ms_file = os.path.join(testdir, ms.name + '.json')
            ms.to_json(ms_file)
            ms_ = MapSet.from_json(ms_file)
            assert ms_ == ms, 'ms=\n%s\nms_=\n%s' %(ms, ms_)
            to_json(ms, ms_file)
            ms_ = MapSet.from_json(ms_file)
            assert ms_ == ms, 'ms=\n%s\nms_=\n%s' %(ms, ms_)
    finally:
        shutil.rmtree(testdir, ignore_errors=True)

    # Test reorder_dimensions (this just tests that it succeeds on the map set;
    # correctness of the reordering is tested in the unit test for Map)
    for ms in [ms01, ms02, ms1, ms2, ms3, ms4]:
        for p in permutations(ms[0].binning.dimensions):
            ms.reorder_dimensions(p)

    print '<< PASSED : test_MapSet >>'


if __name__ == "__main__":
    test_Map()
    test_MapSet()<|MERGE_RESOLUTION|>--- conflicted
+++ resolved
@@ -33,14 +33,9 @@
 from pisa.utils.hash import hash_obj
 from pisa.utils import jsons
 from pisa.utils.log import logging, set_verbosity
-<<<<<<< HEAD
 from pisa.utils.random_numbers import get_random_state
-from pisa.utils.stats import chi2, llh, conv_llh
+from pisa.utils.stats import chi2, llh, conv_llh, mod_chi2
 from pisa.utils.profiler import line_profile, profile
-=======
-from pisa.utils.stats import chi2, llh, conv_llh, mod_chi2
-from pisa.utils.profiler import profile
->>>>>>> 0fe6f052
 
 
 HASH_SIGFIGS = 12
@@ -1529,13 +1524,8 @@
         if metric in ['chi2', 'llh', 'conv_llh', 'mod_chi2']:
             return self.apply_to_maps(metric, expected_values)
         else:
-<<<<<<< HEAD
-            raise ValueError('`metric` "%s" not recognized; use'
-                             ' "chi2", "conv_llh" or "llh".' %metric)
-=======
             raise ValueError('`metric` "%s" not recognized; use either'
                              ' "chi2", "conv_llh", "mod_chi2", or "llh".' %metric)
->>>>>>> 0fe6f052
 
     def metric_total(self, expected_values, metric):
         return np.sum(self.metric_per_map(expected_values, metric).values())
