--- conflicted
+++ resolved
@@ -776,14 +776,7 @@
             return
         super(Data, self).__setitem__(arg, value)
 
-<<<<<<< HEAD
-    # TODO(shiveshm): bug: adding an extra arg to __add__ makes no sense;
-    # create a new public -- i.e., without double-underscores -- method if you
-    # want behavior besides `c = a + b`, which is what calls the __add__ method
-    def __add__(self, other, keep_self_metadata=False):
-=======
     def __add__(self, other):
->>>>>>> b1b9977e
         muons = None
         assert isinstance(other, Data)
 
@@ -983,4 +976,4 @@
 if __name__ == "__main__":
     set_verbosity(1)
     test_Events()
-    #test_Data()+    test_Data()