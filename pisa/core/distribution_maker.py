#! /usr/bin/env python
# authors: J.Lanfranchi/P.Eller
# date:   March 20, 2016


from collections import OrderedDict, Sequence
import importlib
import inspect
from itertools import product

from pisa import ureg
from pisa.core.pipeline import Pipeline
from pisa.core.param import ParamSet
from pisa.utils.betterConfigParser import BetterConfigParser
from pisa.utils.hash import hash_obj
from pisa.utils.log import logging, set_verbosity
from pisa.utils.random_numbers import get_random_state


__all__ = ['DistributionMaker']


class DistributionMaker(object):
    """Container for one or more pipelines; the outputs from all contained
    pipelines are added together to create the distribution.

    Parameters
    ----------
    pipelines : Pipeline or convertible thereto, or sequence thereof
        A new pipline is instantiated with each object passed. Legal objects
        are already-instantiated Pipelines and anything interpret-able by the
        Pipeline init method.

    Notes
    -----
    Free params with the same name in two pipelines are updated at the same
    time so long as you use the `update_params`, `set_free_params`, or
    `_set_rescaled_free_params` methods. Also use `select_params` to select
    params across all pipelines (if a pipeline does not have one or more of
    the param selectors specified, those param selectors have no effect in
    that pipeline).

    `_*_rescaled_*` properties and methods are for interfacing with a
    minimizer, where values are linearly mapped onto the interval [0, 1]
    according to the parameter's allowed range. Avoid interfacing with these
    except if using a minimizer, since, e.g., units are stripped and values and
    intervals are non-physical.

    """
    def __init__(self, pipelines, label=None):
        self.label = None
        self._source_code_hash = None

        self._pipelines = []
        if isinstance(pipelines, (basestring, BetterConfigParser, OrderedDict,
                                  Pipeline)):
            pipelines = [pipelines]

        for pipeline in pipelines:
            if not isinstance(pipeline, Pipeline):
                pipeline = Pipeline(pipeline)
            self._pipelines.append(pipeline)
        #for pipeline in self:
        #    pipeline.select_params(self.param_selections,
        #                           error_on_missing=False)

    def __iter__(self):
        return iter(self._pipelines)

    def get_outputs(self, sum=False, **kwargs):
        outputs = [pipeline.get_outputs(**kwargs) for pipeline in self]
<<<<<<< HEAD
        return outputs

    def get_total_outputs(self, seed=None, **kwargs):
        total_outputs = None
        outputs = [pipeline.get_outputs(**kwargs) for pipeline in self]
        total_outputs = reduce(lambda x,y: x+y, outputs)
        return total_outputs
=======
        if sum:
            outputs = reduce(lambda x,y: sum(x) + sum(y), outputs)
        return outputs
>>>>>>> 14378a80

    def update_params(self, params):
        [pipeline.update_params(params) for pipeline in self]

    def select_params(self, selections, error_on_missing=True):
        successes = 0
        for pipeline in self:
            try:
                pipeline.select_params(selections, error_on_missing=True)
            except KeyError:
                pass
            else:
                successes += 1

        if error_on_missing and successes == 0:
            raise KeyError(
                'None of the selections %s found in any pipeline in this'
                ' distribution maker' %(selections,)
            )

    @property
    def pipelines(self):
        return self._pipelines

    @property
    def params(self):
        params = ParamSet()
        [params.extend(pipeline.params) for pipeline in self.pipelines]
        return params

    @property
    def param_selections(self):
        selections = set()
        [selections.update(pipeline.param_selections) for pipeline in self]
        return sorted(selections)

    @property
    def source_code_hash(self):
        """Hash for the source code of this object's class.

        Not meant to be perfect, but should suffice for tracking provenance of
        an object stored to disk that were produced by a Stage.
        """
        if self._source_code_hash is None:
            self._source_code_hash = hash_obj(inspect.getsource(self.__class__))
        return self._source_code_hash

    @property
    def state_hash(self):
        return hash_obj([self.source_code_hash] + [s.state_hash for s in self])

    def set_free_params(self, values):
        """Set free parameters' values.

        Parameters
        ----------
        values : list of quantities

        """
        for name, value in zip(self.params.free.names, values):
            for pipeline in self.pipeline:
                if name in [p.name for p in pipeline.params.free]:
                    pipeline.params.free.value = value

    def randomize_free_params(self, random_state=None):
        if random_state is None:
            random = np.random
        else:
            random = get_random_state(random_state)
        n = len(self.params.free)
        rand = random.rand(n)
        self._set_rescaled_free_params(rand)

    def reset_all(self):
        """Reset both free and fixed parameters to their nominal values."""
        [p.params.reset_all() for p in self]

    def reset_free(self):
        """Reset only free parameters to their nominal values."""
        [p.params.reset_free() for p in self]

    def set_nominal_by_current_values(self):
        """Define the nominal values as the parameters' current values."""
        [p.params.set_nominal_by_current_values() for p in self]

    def _set_rescaled_free_params(self, rvalues):
        """Set free param values given a simple list of (0,1) rescaled,
        dimensionless values

        """
        names = self.params.free.names
        for pipeline in self.pipelines:
            fp = pipeline.params.free
            fp_names = fp.names
            for name, rvalue in zip(names, rvalues):
                if name in fp_names:
                    pipeline.params[name]._rescaled_value = rvalue
            #pipeline.update_params(fp)


def test_DistributionMaker():
    #
    # Test: select_params and param_selections
    #

    hierarchies = ['nh', 'ih']
    materials = ['iron', 'pyrolite']

    t23 = dict(
        ih=49.5 * ureg.deg,
        nh=42.3 * ureg.deg
    )
    YeO = dict(
        iron=0.4656,
        pyrolite=0.4957
    )

    # Instantiate with two pipelines: first has both nh/ih and iron/pyrolite
    # param selectors, while the second only has nh/ih param selectors.
    dm = DistributionMaker(['tests/settings/test_Pipeline.cfg',
                            'tests/settings/test_Pipeline2.cfg'])

    current_mat = 'iron'
    current_hier = 'nh'

    for new_hier, new_mat in product(hierarchies, materials):
        new_YeO = YeO[new_mat]

        assert dm.param_selections == sorted([current_hier, current_mat]), str(dm.params.param_selections)
        assert dm.params.theta23.value == t23[current_hier], str(dm.params.theta23)
        assert dm.params.YeO.value == YeO[current_mat], str(dm.params.YeO)

        # Select just the hierarchy
        dm.select_params(new_hier)
        assert dm.param_selections == sorted([new_hier, current_mat]), str(dm.param_selections)
        assert dm.params.theta23.value == t23[new_hier], str(dm.params.theta23)
        assert dm.params.YeO.value == YeO[current_mat], str(dm.params.YeO)

        # Select just the material
        dm.select_params(new_mat)
        assert dm.param_selections == sorted([new_hier, new_mat]), str(dm.param_selections)
        assert dm.params.theta23.value == t23[new_hier], str(dm.params.theta23)
        assert dm.params.YeO.value == YeO[new_mat], str(dm.params.YeO)

        # Reset both to "current"
        dm.select_params([current_mat, current_hier])
        assert dm.param_selections == sorted([current_hier, current_mat]), str(dm.param_selections)
        assert dm.params.theta23.value == t23[current_hier], str(dm.params.theta23)
        assert dm.params.YeO.value == YeO[current_mat], str(dm.params.YeO)

        # Select both hierarchy and material
        dm.select_params([new_mat, new_hier])
        assert dm.param_selections == sorted([new_hier, new_mat]), str(dm.param_selections)
        assert dm.params.theta23.value == t23[new_hier], str(dm.params.theta23)
        assert dm.params.YeO.value == YeO[new_mat], str(dm.params.YeO)

        current_hier = new_hier
        current_mat = new_mat



if __name__ == '__main__':
    from argparse import ArgumentParser, ArgumentDefaultsHelpFormatter
    import numpy as np
    from pisa.utils.fileio import expandPath, from_file, to_file
    from pisa.utils.config_parser import parse_pipeline_config
    from pisa.utils.plotter import Plotter

    parser = ArgumentParser()
    parser.add_argument(
        '-p', '--pipeline', type=str, required=True,
        metavar='CONFIGFILE', action='append',
        help='''Settings file for each pipeline (repeat for multiple).'''
    )
    parser.add_argument(
        '--outdir', type=str, action='store',
        help='Directory into which to store the output'
    )
    parser.add_argument(
        '-v', action='count', default=None,
        help='Set verbosity level'
    )
    args = parser.parse_args()

    set_verbosity(args.v)

    distribution_maker = DistributionMaker(pipelines=args.pipeline)
    outputs = distribution_maker.get_outputs()
    if args.outdir:
        # TODO: unique filename: append hash (or hash per pipeline config)
        fname = 'distribution_maker_outputs.json.bz2'
        fpath = expandPath(os.path.join(args.outdir, fname))
        to_file(outputs, fpath)
        my_plotter = Plotter(
            stamp='PISA cake test',
            outdir=args.outdir,
            fmt='pdf', log=False,
            annotate=False
        )
        my_plotter.ratio = True
        my_plotter.plot_2d_array(outputs, fname='dist_output', cmap='OrRd')<|MERGE_RESOLUTION|>--- conflicted
+++ resolved
@@ -69,19 +69,9 @@
 
     def get_outputs(self, sum=False, **kwargs):
         outputs = [pipeline.get_outputs(**kwargs) for pipeline in self]
-<<<<<<< HEAD
-        return outputs
-
-    def get_total_outputs(self, seed=None, **kwargs):
-        total_outputs = None
-        outputs = [pipeline.get_outputs(**kwargs) for pipeline in self]
-        total_outputs = reduce(lambda x,y: x+y, outputs)
-        return total_outputs
-=======
         if sum:
             outputs = reduce(lambda x,y: sum(x) + sum(y), outputs)
         return outputs
->>>>>>> 14378a80
 
     def update_params(self, params):
         [pipeline.update_params(params) for pipeline in self]
