--- conflicted
+++ resolved
@@ -24,9 +24,7 @@
 from pisa.flux.HondaFluxService import HondaFluxService, primaries
 from pisa.flux.UncService import UncService
 
-<<<<<<< HEAD
-def get_flux_maps(flux_service, ebins, czbins, UNC_A, nue_numu_ratio=None, **kwargs):
-=======
+
 def apply_nue_numu_ratio(flux_maps, nue_numu_ratio):
     '''
     Applies the nue_numu_ratio systematic to the flux maps
@@ -56,8 +54,7 @@
     return flux_maps
 
 
-def get_flux_maps(flux_service, ebins, czbins, nue_numu_ratio, energy_scale, **kwargs):
->>>>>>> dda46f68
+def get_flux_maps(flux_service, ebins, czbins, UNC_A, nue_numu_ratio, energy_scale, **kwargs):
     '''
     Get a set of flux maps for the different primaries.
 
@@ -85,11 +82,7 @@
         #Get the flux for this primary
         maps[prim] = {'ebins': ebins,
                       'czbins': czbins,
-<<<<<<< HEAD
-                      'map': flux_scale*flux_service.get_flux(ebins,czbins,prim, UNC_A)}
-=======
-                      'map': flux_service.get_flux(ebins*energy_scale,czbins,prim)}
->>>>>>> dda46f68
+                      'map': flux_service.get_flux(ebins*energy_scale,czbins,prim, UNC_A)}
 
         #be a bit verbose
         logging.trace("Total flux of %s is %u [s^-1 m^-2]"%
@@ -122,6 +115,8 @@
                         default = 'flux/spl-solmax-aa.d')
     parser.add_argument('--nue_numu_ratio',metavar='FLOAT',type=float,
                         help='''Factor to scale nue_flux by''',default=1.0)
+    parser.add_argument('--UNC_A',metavar='FLOAT',type=float,
+                        help='''Factor to scale flux shape by''',default=0)
     parser.add_argument('--energy_scale',metavar='FLOAT',type=float,
                         help='''Factor to scale TRUE energy by''',default=1.0)
     parser.add_argument('-o', '--outfile', dest='outfile', metavar='FILE',
@@ -146,14 +141,8 @@
     flux_model = HondaFluxService(args.flux_file)
 
     #get the flux
-<<<<<<< HEAD
-    flux_maps = get_flux_maps(flux_model,args.ebins,args.czbins, UNC_A,
-                              nue_numu_ratio=args.nue_numu_ratio)
-=======
-    flux_maps = get_flux_maps(flux_model,args.ebins,args.czbins,
+    flux_maps = get_flux_maps(flux_model,args.ebins,args.czbins, args.UNC_A,
                               args.nue_numu_ratio,args.energy_scale)
-
->>>>>>> dda46f68
 
     #write out to a file
     logging.info("Saving output to: %s"%args.outfile)
