import numpy as np
from pisa.utils.log import logging
from pisa.utils.jsons import from_json
from pisa.resources.resources import find_resource
from pisa.sys.SysBase import SysBase

class Resolution(SysBase):

    def __init__(self, reco_prcs_coeff_file, var, direction):
        # read in cubic coeffs from file
        cubic_coeffs = from_json(find_resource(reco_prcs_coeff_file))
        self.cubic_coeffs = {} 
<<<<<<< HEAD
        for channel in ['cscd', 'trck']:
            # add up and down together
            self.cubic_coeffs[channel] = np.append(cubic_coeffs['coeffs']['data_tau']['%s_reco_precision_%s'%(var,direction)][channel]['up'],np.fliplr(cubic_coeffs['coeffs']['data_tau']['%s_reco_precision_%s'%(var,direction)][channel]['down']), axis=1)
=======
        for var in ['e','cz']:
            self.cubic_coeffs[var] = {}
            for channel in ['cscd', 'trck']:
                self.cubic_coeffs[var][channel] = {}
                for direction in ['up','down']:
                    self.cubic_coeffs[var][channel][direction] = cubic_coeffs['%s_reco_precision_%s'%(var,direction)][channel]
>>>>>>> 2ecdcf0c

    def get_scales(self, channel, sys_val):
        # get the sacles to be applied to a map
<<<<<<< HEAD
        scale = (self.cubic_coeffs[channel][:,:,0] * (sys_val**3 - 1.0) + self.cubic_coeffs[channel][:,:,1] * (sys_val**2 - 1.0) + self.cubic_coeffs[channel][:,:,2] * (sys_val - 1.0) +1.)
        return scale
=======
        scale = 1.0
        for var in ['e','cz']:
            for direction in ['up','down']:
                val = eval('%s_precision_%s_val'%(var,direction))
                scale *= (self.cubic_coeffs[var][channel][direction][:,:,0] * (val**3 - 1.0) + self.cubic_coeffs[var][channel][direction][:,:,1] * (val**2 - 1.0) + self.cubic_coeffs[var][channel][direction][:,:,2] * (val - 1.0) + 1.0)
        return scale

    def apply_sys(self, maps, e_precision_up_val, e_precision_down_val, cz_precision_up_val, cz_precision_down_val):
        for channel in ['trck', 'cscd']:
            # apply scales
            maps[channel]['map'] *= self.get_scales(channel, e_precision_up_val, e_precision_down_val, cz_precision_up_val, cz_precision_down_val)
        return maps
>>>>>>> 2ecdcf0c
<|MERGE_RESOLUTION|>--- conflicted
+++ resolved
@@ -10,35 +10,11 @@
         # read in cubic coeffs from file
         cubic_coeffs = from_json(find_resource(reco_prcs_coeff_file))
         self.cubic_coeffs = {} 
-<<<<<<< HEAD
         for channel in ['cscd', 'trck']:
             # add up and down together
-            self.cubic_coeffs[channel] = np.append(cubic_coeffs['coeffs']['data_tau']['%s_reco_precision_%s'%(var,direction)][channel]['up'],np.fliplr(cubic_coeffs['coeffs']['data_tau']['%s_reco_precision_%s'%(var,direction)][channel]['down']), axis=1)
-=======
-        for var in ['e','cz']:
-            self.cubic_coeffs[var] = {}
-            for channel in ['cscd', 'trck']:
-                self.cubic_coeffs[var][channel] = {}
-                for direction in ['up','down']:
-                    self.cubic_coeffs[var][channel][direction] = cubic_coeffs['%s_reco_precision_%s'%(var,direction)][channel]
->>>>>>> 2ecdcf0c
+            self.cubic_coeffs[channel] = cubic_coeffs['coeffs']['data_tau']['%s_reco_precision_%s'%(var,direction)][channel]
 
     def get_scales(self, channel, sys_val):
         # get the sacles to be applied to a map
-<<<<<<< HEAD
         scale = (self.cubic_coeffs[channel][:,:,0] * (sys_val**3 - 1.0) + self.cubic_coeffs[channel][:,:,1] * (sys_val**2 - 1.0) + self.cubic_coeffs[channel][:,:,2] * (sys_val - 1.0) +1.)
-        return scale
-=======
-        scale = 1.0
-        for var in ['e','cz']:
-            for direction in ['up','down']:
-                val = eval('%s_precision_%s_val'%(var,direction))
-                scale *= (self.cubic_coeffs[var][channel][direction][:,:,0] * (val**3 - 1.0) + self.cubic_coeffs[var][channel][direction][:,:,1] * (val**2 - 1.0) + self.cubic_coeffs[var][channel][direction][:,:,2] * (val - 1.0) + 1.0)
-        return scale
-
-    def apply_sys(self, maps, e_precision_up_val, e_precision_down_val, cz_precision_up_val, cz_precision_down_val):
-        for channel in ['trck', 'cscd']:
-            # apply scales
-            maps[channel]['map'] *= self.get_scales(channel, e_precision_up_val, e_precision_down_val, cz_precision_up_val, cz_precision_down_val)
-        return maps
->>>>>>> 2ecdcf0c
+        return scale