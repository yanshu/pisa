#
# sim_utils.py - Utilities for accessing IceCube/PINGU/DeepCore
# simulation data, for making cuts and the 1D aeff vs. energy files.
#
# author: Timothy C. Arlen
#         tca3@psu.edu
#
# date:   15 March 2015
#

import tables
import numpy as np
import sys, logging
from pisa.utils.utils import get_bin_sizes

def get_arb_cuts(data, cut_list, mcnu='MCNeutrino', nuIDList=None,
                 cut_sim_down=False):
    '''
    Make arbitrary set of cuts, defined from cut_list and data.

    \params:
      * data - PyTables filehandle object, to obtain the cut information
      * cut_list - list of cuts, expects each element in the list to be a
        tuple of (attribute, column, value) where attribute.col(column) == value
      * mcnu - Monte Carlo neutrino field/key in hdf5 file to use for MC
        true information.
      * nuIDList - if defined, will be a list of flavor IDs to match i.e. [12,-12]
      * cut_sim_down - removes the simulated downgoing neutrinos using mcnu.
    '''

    # NOTE: I don't know why, but it appears NC needs __getattribute__
    # but all other cc needs __getattr__?!
    conditions = []
    try:
        conditions = [data.root.__getattr__(cut[0]).col(cut[1]) == cut[2] for cut in cut_list]
    except:
        conditions = [data.root.__getattribute__(cut[0]).col(cut[1]) == cut[2] for cut in cut_list]

    if nuIDList is not None:
<<<<<<< HEAD
        conditions.append([True if val in nuIDList else False for val in data.root.__getattr__(mcnu).col('type')])
    if cut_sim_down:
        logging.debug("  >>Removing simulated downgoing events!")
        conditions.append(np.cos(data.root.__getattr__(mcnu).col('zenith'))<0.)
=======
        try:
            conditions.append([True if val in nuIDList else False for val in data.root.__getattr__(mcnu).col('type')])
        except:
            conditions.append([True if val in nuIDList else False for val in data.root.__getattribute__(mcnu).col('type')])
    if cut_sim_down:
        logging.debug("  >>Removing simulated downgoing events!")
        try:
            conditions.append(np.cos(data.root.__getattr__(mcnu).col('zenith'))<0.)
        except:
            conditions.append(np.cos(data.root.__getattribute__(mcnu).col('zenith'))<0.)
>>>>>>> 37061d74

    return np.alltrue(np.array(conditions),axis=0)

def get_aeff1D(data,cuts_list,ebins,files_per_run,mcnu='MCNeutrino',
               nc=False,solid_angle=None):
    '''
    Return 1D Aeff directly from simulations (using OneWeight) as a
    histogram, including the error bars.

    \params:
      * data - data table from a hdf5 PyTables file.
      * cuts_list - np array of indices for events passing selection cuts
      * ebins - energy bin edges in GeV that the Aeff histogram
        will be formed from
      * files_per_run - file number normalization to correctly calculate
        simulation weight for Aeff. Should be number of simulation files
        per run for flavour.
      * mcnu - Monte Carlo neutrino field/key in hdf5 file to use for MC
        true information.
      * solid_angle - total solid angle to integrate over. Most of the
        time, we only calculate Aeff for upgoing events, so we do half
        the 4pi solid angle of the whole sky, which would be 2.0*np.pi
      * nc - set this flag to true if we are using NC files.
    '''

    #if not nc:
    nfiles = len(set(data.root.I3EventHeader.col('Run')))*files_per_run
    logging.info("runs: %s"%str(set(data.root.I3EventHeader.col('Run'))))
    logging.info("num runs: %d"%len(set(data.root.I3EventHeader.col('Run'))))
    total_events = data.root.I3MCWeightDict.col('NEvents')[cuts_list]*nfiles/2.0

    # NOTE: solid_angle should be coordinated with get_arb_cuts(cut_sim_down=bool)
    sim_wt_array = (data.root.I3MCWeightDict.col('OneWeight')[cuts_list]/
                    total_events/solid_angle)
<<<<<<< HEAD
    egy_array = data.root.__getattr__(mcnu).col('energy')[cuts_list]
=======
    # Not sure why nu_<> cc needs __getattr__ and only NC combined
    # file needs __getattribute__??
    try:
        egy_array = data.root.__getattr__(mcnu).col('energy')[cuts_list]
    except:
        egy_array = data.root.__getattribute__(mcnu).col('energy')[cuts_list]
>>>>>>> 37061d74
    aeff,xedges = np.histogram(egy_array,weights=sim_wt_array,bins=ebins)

    egy_bin_widths = get_bin_sizes(ebins)

    aeff /= egy_bin_widths
    aeff*=1.0e-4 # [cm^2] -> [m^2]

    unweighted_events,xedges = np.histogram(egy_array,bins=ebins)

    # So that the error calculation comes out right without divide by zeros...
    unweighted_events = [1. if val < 1.0 else val for val in unweighted_events]
    print unweighted_events

    aeff_error = np.divide(aeff,np.sqrt(unweighted_events))

    logging.debug("percent error on aeff: %s"%str(np.nan_to_num(aeff/aeff_error)))

    return aeff,aeff_error,xedges<|MERGE_RESOLUTION|>--- conflicted
+++ resolved
@@ -37,12 +37,6 @@
         conditions = [data.root.__getattribute__(cut[0]).col(cut[1]) == cut[2] for cut in cut_list]
 
     if nuIDList is not None:
-<<<<<<< HEAD
-        conditions.append([True if val in nuIDList else False for val in data.root.__getattr__(mcnu).col('type')])
-    if cut_sim_down:
-        logging.debug("  >>Removing simulated downgoing events!")
-        conditions.append(np.cos(data.root.__getattr__(mcnu).col('zenith'))<0.)
-=======
         try:
             conditions.append([True if val in nuIDList else False for val in data.root.__getattr__(mcnu).col('type')])
         except:
@@ -53,7 +47,6 @@
             conditions.append(np.cos(data.root.__getattr__(mcnu).col('zenith'))<0.)
         except:
             conditions.append(np.cos(data.root.__getattribute__(mcnu).col('zenith'))<0.)
->>>>>>> 37061d74
 
     return np.alltrue(np.array(conditions),axis=0)
 
@@ -88,16 +81,12 @@
     # NOTE: solid_angle should be coordinated with get_arb_cuts(cut_sim_down=bool)
     sim_wt_array = (data.root.I3MCWeightDict.col('OneWeight')[cuts_list]/
                     total_events/solid_angle)
-<<<<<<< HEAD
-    egy_array = data.root.__getattr__(mcnu).col('energy')[cuts_list]
-=======
     # Not sure why nu_<> cc needs __getattr__ and only NC combined
     # file needs __getattribute__??
     try:
         egy_array = data.root.__getattr__(mcnu).col('energy')[cuts_list]
     except:
         egy_array = data.root.__getattribute__(mcnu).col('energy')[cuts_list]
->>>>>>> 37061d74
     aeff,xedges = np.histogram(egy_array,weights=sim_wt_array,bins=ebins)
 
     egy_bin_widths = get_bin_sizes(ebins)
