#! /usr/bin/env python
#
# author: Timothy C. Arlen
#         Feifei Huang
#
# date: 20 Jan 2016
#
#   Compare maps of the burn sample in the form of the PISA final stage output with PISA MC expectation.
#

import copy
import numpy as np
import os
import h5py
import matplotlib as mpl
mpl.use('Agg')
from matplotlib import pyplot as plt
from argparse import ArgumentParser, ArgumentDefaultsHelpFormatter
from scipy import stats
from matplotlib.offsetbox import AnchoredText

from pisa.analysis.TemplateMaker_nutau import TemplateMaker
from pisa.utils.params import get_values, select_hierarchy_and_nutau_norm
import pisa.analysis.stats.Maps as Maps
from pisa.analysis.stats.Maps_nutau import get_up_map, get_flipped_down_map, get_burn_sample
from pisa.utils.log import set_verbosity,logging,profile
from pisa.resources.resources import find_resource
from pisa.utils.utils import Timer, is_linear, is_logarithmic, get_bin_centers
from pisa.utils.jsons import from_json
from pisa.utils.plot import show_map, sum_map, ratio_map, delta_map
from pisa.background.BackgroundServiceICC_nutau import BackgroundServiceICC

def get_1D_projection(map_2d, axis):
    if axis == 'coszen':
        output_array = np.zeros(map_2d.shape[1])
        for i in range(0, map_2d.shape[0]):
            output_array += map_2d[i,:]
    if axis == 'energy':
        output_array = np.zeros(map_2d.shape[0])
        for i in range(0, map_2d.shape[1]):
            output_array += map_2d[:,i]
    return output_array

def plot_burn_sample_MC_comparison(MC_nutau, MC_no_nutau, BS_data, MC_nutau_name, MC_no_nutau_name, BS_name, x_bin_centers, x_bin_edges, channel, x_label):
    fig = plt.figure(figsize=(8,8))
    ax1 = plt.subplot2grid((3,1), (0,0), rowspan=2)
    hist_MC_tau,_,_ = ax1.hist(x_bin_centers,weights= MC_nutau,bins=x_bin_edges,histtype='step',lw=2,color='b',label= MC_nutau_name,linestyle='solid',normed=args.norm)
    hist_MC_notau,_,_ = ax1.hist(x_bin_centers,weights=MC_no_nutau,bins=x_bin_edges,histtype='step',lw=2,color='g',label= MC_no_nutau_name,linestyle='dashed',normed=args.norm)
    hist_BS,_= np.histogram(x_bin_centers,weights=BS_data,bins=x_bin_edges)
    ax1.errorbar(x_bin_centers,hist_BS,yerr=np.sqrt(hist_BS),fmt='o',color='black',label='data')
<<<<<<< HEAD
    #if (channel == 'cscd' or channel == 'cscd+trck') and x_label == 'energy':
    ax1.legend(loc='upper right',ncol=1, frameon=False,numpoints=1)
    #else:
    #    ax1.legend(loc='upper center',ncol=2, frameon=False)
    ax1.set_ylim(min(min(min(hist_BS),min(hist_MC_notau)),min(hist_MC_tau))-10,max(max(max(hist_BS),max(hist_MC_notau)),max(hist_MC_tau))+40)
=======
    ax1.legend(loc='upper right',ncol=1, frameon=False)
    plt.title(r'${\rm 0.045 \, yr \, MC \, %s \, (background \, scale \, %s) }$'%(channel, args.bg_scale), fontsize='large')
    min_hist = min(np.min(hist_BS), np.min(hist_MC_notau), np.min(hist_MC_tau))
    max_hist = max(np.max(hist_BS), np.max(hist_MC_notau), np.max(hist_MC_tau))
    ax1.set_ylim(min_hist - min_hist*0.4,max_hist + 0.4*max_hist)
>>>>>>> 63e49123
    ax1.set_ylabel("$\#$ events")
    ax1.grid()

    x2,_ = stats.chisquare(BS_data, f_exp=MC_nutau)
    x2_nutau = x2/len(BS_data)
    x2,_ = stats.chisquare(BS_data, f_exp=MC_no_nutau)
    x2_no_nutau = x2/len(BS_data)

    ax2 = plt.subplot2grid((3,1), (2,0),sharex=ax1)
    hist_ratio_BS_to_MC_tau = ax2.hist(x_bin_centers, weights=hist_MC_tau/hist_BS,bins=x_bin_edges,histtype='step',lw=2,color='b', linestyle='solid', label='MC tau/data')
    hist_ratio_BS_to_MC_notau = ax2.hist(x_bin_centers, weights=hist_MC_notau/hist_BS, bins=x_bin_edges,histtype='step',lw=2,color='g', linestyle='dashed', label = 'MC notau/data')
    if x_label == 'energy':
        ax2.set_xlabel('energy [GeV]')
    if x_label == 'coszen':
        ax2.set_xlabel('coszen')
    ax2.set_ylabel("ratio (MC/data)")
    ax2.set_ylim(min(min(hist_MC_notau/hist_BS),min(hist_MC_tau/hist_BS))-0.1,max(max(hist_MC_notau/hist_BS),max(hist_MC_tau/hist_BS))+0.1)
    ax2.axhline(y=1,linewidth=1, color='r')
    #ax2.legend(loc='upper center',ncol=1, frameon=False)
    a_text = AnchoredText('nutau x2/NDF=%.2f\nno nutau x2/NDF=%.2f'%(x2_nutau,x2_no_nutau), loc=2)
    ax2.add_artist(a_text)
    ax2.grid()
    fig.subplots_adjust(hspace=0)
    plt.setp(ax1.get_xticklabels(), visible=False)
    plt.savefig(args.outdir+"BurnSample_MC_%s_%s_distribution.png" % (channel, x_label),dpi=150)
    plt.clf()


if __name__ == '__main__':

    set_verbosity(0)
    parser = ArgumentParser(description='''Quick check if all components are working reasonably well, by
making the final level hierarchy asymmetry plots from the input
settings file. ''')
    parser.add_argument('template_settings',metavar='JSON',
                        help='Settings file to use for template generation')
    parser.add_argument('--burn_sample_file',metavar='FILE',type=str,
                        default='burn_sample/Matt_L5b_burn_sample_IC86_2_to_4.hdf5',
                        help='''HDF5 File containing burn sample.'
                        inverted corridor cut data''')
    parser.add_argument('--background_file',metavar='FILE',type=str,
                        default='background/Matt_L5b_icc_data_IC86_2_3_4.hdf5',
                        help='''HDF5 File containing atmospheric background from 3 years'
                        inverted corridor cut data''')
    parser.add_argument('-y','--y',type=float,
                        help='No. of livetime[ unit: Julian year]')
    parser.add_argument('--bg_scale',type=float,
                        help="atmos background scale value")
    parser.add_argument('-logE','--logE',action='store_true',default=False,
                        help='Energy in log scale.')
    parser.add_argument('--plot_background',action='store_true',default=False,
                        help='Plot background(from ICC data)')
    parser.add_argument('-norm','--norm',action='store_true',default=False,
                        help='Normalize the histogram.')
    parser.add_argument('-a','--all',action='store_true',default=False,
                        help='Plot all stages 1-5 of templates and Asymmetry')
    parser.add_argument('--title',metavar='str',default='',
                        help='Title of the geometry or test in plots')
    parser.add_argument('--save',action='store_true',default=False,
                        help='Save plots in outdir')
    parser.add_argument('-o','--outdir',metavar='DIR',default='',
                        help='Directory to save the output figures.')
    parser.add_argument('-v', '--verbose', action='count', default=0,
                        help='set verbosity level')
    args = parser.parse_args()
    set_verbosity(args.verbose)

    template_settings = from_json(args.template_settings)
    template_settings['params']['icc_bg_file']['value'] = find_resource(args.background_file)
    template_settings['params']['atmos_mu_scale']['value'] = args.bg_scale
    template_settings['params']['livetime']['value'] = args.y

    ebins = template_settings['binning']['ebins']
    anlys_ebins = template_settings['binning']['anlys_ebins']
    czbins = template_settings['binning']['czbins']

    print "ebins = ", ebins
    print "czbins = ", czbins
    CZ_bin_centers = get_bin_centers(czbins)
    E_bin_centers = get_bin_centers(anlys_ebins)
    print "E_bin_centers = ", E_bin_centers
    print "CZ_bin_centers = ", CZ_bin_centers

    burn_sample_maps = get_burn_sample(args.burn_sample_file, anlys_ebins, czbins, get_map= True, get_array=False,channel=template_settings['params']['channel']['value'])

    #burn_sample_in_array = get_burn_sample(args.burn_sample_file, anlys_ebins, czbins, get_map= False, get_array=True, channel=template_settings['params']['channel']['value'])
    #print "     total no. of events in burn sample :", np.sum(burn_sample_in_array) 

    plt.figure()
    show_map(burn_sample_maps['cscd'],vmax=15,logE=args.logE)
    if args.save:
        filename = os.path.join(args.outdir,args.title+ '_burn_sample_cscd_5.6_56GeV.png')
        plt.title(r'${\rm %s \, yr \, burn \, sample \, cscd \, (Nevts: \, %.1f) }$'%(args.y, np.sum(burn_sample_maps['cscd']['map'])), fontsize='large')
        plt.savefig(filename,dpi=150)
        plt.clf()

    plt.figure()
    show_map(burn_sample_maps['trck'],vmax=10,logE=args.logE)
    if args.save:
        filename = os.path.join(args.outdir,args.title+ '_burn_sample_trck_5.6_56GeV.png')
        plt.title(r'${\rm %s \, yr \, burn \, sample \, trck \, (Nevts: \, %.1f) }$'%(args.y, np.sum(burn_sample_maps['trck']['map'])), fontsize='large')
        plt.savefig(filename,dpi=150)
        plt.clf()



    ##################### Plot MC expectation #######################

    nominal_up_template_settings = copy.deepcopy(template_settings)
    nominal_up_template_settings['params']['reco_mc_wt_file'] = {u'fixed': True, u'value': '~/pisa/pisa/resources/events/1X60_weighted_aeff_joined_nu_nubar_100_percent_up.hdf5'}
    nominal_up_template_settings['params']['reco_vbwkde_evts_file'] = {u'fixed': True, u'value': '~/pisa/pisa/resources/events/1X60_weighted_aeff_joined_nu_nubar_10_percent_up.hdf5'}

    nominal_down_template_settings = copy.deepcopy(template_settings)
    nominal_down_template_settings['params']['reco_mc_wt_file'] = {u'fixed': True, u'value': '~/pisa/pisa/resources/events/1X60_weighted_aeff_joined_nu_nubar_100_percent_down.hdf5'}
    nominal_down_template_settings['params']['pid_paramfile'] = {u'fixed': True, u'value': '~/pisa/pisa/resources/pid/1X60_pid_down.json'}
    nominal_down_template_settings['params']['reco_vbwkde_evts_file'] = {u'fixed': True, u'value': '~/pisa/pisa/resources/events/1X60_weighted_aeff_joined_nu_nubar_10_percent_down.hdf5'}

    with Timer() as t:
        nominal_template_maker_down = TemplateMaker(get_values(nominal_down_template_settings['params']), **nominal_down_template_settings['binning'])
        nominal_template_maker_up = TemplateMaker(get_values(nominal_up_template_settings['params']), **nominal_up_template_settings['binning'])

    profile.info('==> elapsed time to initialize templates: %s sec'%t.secs)

    # Make nutau template:
    nominal_nutau_up_params = copy.deepcopy(select_hierarchy_and_nutau_norm( nominal_up_template_settings['params'],True,1.0))
    nominal_nutau_down_params = copy.deepcopy(select_hierarchy_and_nutau_norm( nominal_down_template_settings['params'],True,1.0))
    nominal_no_nutau_up_params = copy.deepcopy(select_hierarchy_and_nutau_norm( nominal_up_template_settings['params'],True,0.0))
    nominal_no_nutau_down_params = copy.deepcopy(select_hierarchy_and_nutau_norm( nominal_down_template_settings['params'],True,0.0))

    with Timer(verbose=False) as t:
        nominal_nutau_up = nominal_template_maker_up.get_template(get_values(nominal_nutau_up_params),return_stages=args.all)
        nominal_nutau_down = nominal_template_maker_down.get_template(get_values(nominal_nutau_down_params),return_stages=args.all)
        nominal_no_nutau_up = nominal_template_maker_up.get_template(get_values(nominal_no_nutau_up_params),return_stages=args.all)
        nominal_no_nutau_down = nominal_template_maker_down.get_template(get_values(nominal_no_nutau_down_params),return_stages=args.all)
    profile.info('==> elapsed time to get NUTAU template: %s sec'%t.secs)

    # combine up and down maps to one
    nominal_nutau_cscd = sum_map(nominal_nutau_up['cscd'], nominal_nutau_down['cscd'])
    nominal_nutau_trck = sum_map(nominal_nutau_up['trck'], nominal_nutau_down['trck'])
    nominal_no_nutau_cscd = sum_map(nominal_no_nutau_up['cscd'], nominal_no_nutau_down['cscd'])
    nominal_no_nutau_trck = sum_map(nominal_no_nutau_up['trck'], nominal_no_nutau_down['trck'])

    # Plot nominal PISA template (cscd and trck separately)
    plt.figure()
    show_map(nominal_nutau_cscd,vmax=15,logE=args.logE)
    if args.save:
        filename = os.path.join(args.outdir,args.title+ '_%s_yr_bg_scale_%s_NutauCCNorm_1_cscd_5.6_56GeV.png' % (args.y, args.bg_scale))
        plt.title(r'${\rm %s \, yr \, cscd \, (Nevts: \, %.1f) }$'%(args.y, np.sum(nominal_nutau_cscd['map'])), fontsize='large')
        plt.savefig(filename,dpi=150)
        plt.clf()

    plt.figure()
    show_map(nominal_nutau_trck,vmax=10,logE=args.logE)
    if args.save:
        filename = os.path.join(args.outdir,args.title+ '_%s_yr_bg_scale_%s_NutauCCNorm_1_trck_5.6_56GeV.png' % (args.y, args.bg_scale))
        plt.title(r'${\rm %s \, yr \, trck \, (Nevts: \, %.1f) }$'%(args.y, np.sum(nominal_nutau_trck['map'])), fontsize='large')
        plt.savefig(filename,dpi=150)
        plt.clf()

    print "no. of nominal_nutau_cscd = ", np.sum(nominal_nutau_cscd['map'])
    print "no. of nominal_nutau_trck = ", np.sum(nominal_nutau_trck['map'])
    print " total of the above two : ", np.sum(nominal_nutau_cscd['map'])+np.sum(nominal_nutau_trck['map'])
    print " \n"
    print "no. of nominal_no_nutau_cscd = ", np.sum(nominal_no_nutau_cscd['map'])
    print "no. of nominal_no_nutau_trck = ", np.sum(nominal_no_nutau_trck['map'])
    print " total of the above two : ", np.sum(nominal_no_nutau_cscd['map'])+np.sum(nominal_no_nutau_trck['map'])
    print " \n"
   

    ################ Plot background ##################
    # get background
    if args.plot_background:
        up_background_service = BackgroundServiceICC(nominal_up_template_settings['binning']['anlys_ebins'],czbins[czbins<=0],**get_values(nominal_nutau_up_params))
        up_background_dict = up_background_service.get_icc_bg()
        down_background_service = BackgroundServiceICC(nominal_down_template_settings['binning']['anlys_ebins'],czbins[czbins>=0],**get_values(nominal_nutau_down_params))
        down_background_dict = down_background_service.get_icc_bg()

        up_background_maps = {'params': nominal_nutau_up['params']}
        for flav in ['trck','cscd']:
            up_background_maps[flav] = {'map':up_background_dict[flav],
                                     'ebins':nominal_up_template_settings['binning']['anlys_ebins'],
                                     'czbins':czbins[czbins<=0]}
        down_background_maps = {'params': nominal_nutau_down['params']}
        for flav in ['trck','cscd']:
            down_background_maps[flav] = {'map':down_background_dict[flav],
                                     'ebins':nominal_down_template_settings['binning']['anlys_ebins'],
                                     'czbins':czbins[czbins>=0]}

        for channel in ['trck','cscd']:
            plt.figure()
            show_map(up_background_maps[channel],logE=args.logE)
            if args.save:
                filename = os.path.join(args.outdir,args.title+'_upgoing_background_'+channel+'.png')
                plt.title(args.title+'_upgoing_background_'+channel)
                plt.savefig(filename,dpi=150)
                plt.clf()
            plt.figure()
            show_map(down_background_maps[channel],logE=args.logE)
            if args.save:
                filename = os.path.join(args.outdir,args.title+'_downgoing_background_'+channel+'.png')
                plt.title(args.title+'_downgoing_background_'+channel)
                plt.savefig(filename,dpi=150)
                plt.clf()


    ################## PLOT MC/Data comparison ##################

    burn_sample_cscd_map = burn_sample_maps['cscd']['map']
    burn_sample_trck_map = burn_sample_maps['trck']['map']

    # get 1D energy (coszen) distribution
    BurnSample_RecoEnergy_cscd = get_1D_projection(burn_sample_cscd_map, 'energy')
    BurnSample_RecoEnergy_trck = get_1D_projection(burn_sample_trck_map, 'energy')
    BurnSample_RecoCoszen_cscd = get_1D_projection(burn_sample_cscd_map, 'coszen')
    BurnSample_RecoCoszen_trck = get_1D_projection(burn_sample_trck_map, 'coszen')

    nominal_nutau_cscd_map = nominal_nutau_cscd['map']
    MC_RecoEnergy_nominal_nutau_cscd = get_1D_projection(nominal_nutau_cscd_map, 'energy')
    MC_RecoCoszen_nominal_nutau_cscd = get_1D_projection(nominal_nutau_cscd_map, 'coszen')
    nominal_nutau_trck_map = nominal_nutau_trck['map']
    MC_RecoEnergy_nominal_nutau_trck = get_1D_projection(nominal_nutau_trck_map, 'energy')
    MC_RecoCoszen_nominal_nutau_trck = get_1D_projection(nominal_nutau_trck_map, 'coszen')

    nominal_no_nutau_cscd_map = nominal_no_nutau_cscd['map']
    MC_RecoEnergy_nominal_no_nutau_cscd = get_1D_projection(nominal_no_nutau_cscd_map, 'energy')
    MC_RecoCoszen_nominal_no_nutau_cscd = get_1D_projection(nominal_no_nutau_cscd_map, 'coszen')
    nominal_no_nutau_trck_map = nominal_no_nutau_trck['map']
    MC_RecoEnergy_nominal_no_nutau_trck = get_1D_projection(nominal_no_nutau_trck_map, 'energy')
    MC_RecoCoszen_nominal_no_nutau_trck = get_1D_projection(nominal_no_nutau_trck_map, 'coszen')

    MC_RecoEnergy_nominal_nutau_all_chan = MC_RecoEnergy_nominal_nutau_cscd + MC_RecoEnergy_nominal_nutau_trck
    MC_RecoCoszen_nominal_nutau_all_chan = MC_RecoCoszen_nominal_nutau_cscd + MC_RecoCoszen_nominal_nutau_trck

    MC_RecoEnergy_nominal_no_nutau_all_chan = MC_RecoEnergy_nominal_no_nutau_cscd + MC_RecoEnergy_nominal_no_nutau_trck
    MC_RecoCoszen_nominal_no_nutau_all_chan = MC_RecoCoszen_nominal_no_nutau_cscd + MC_RecoCoszen_nominal_no_nutau_trck

    BurnSample_RecoEnergy_all_chan = BurnSample_RecoEnergy_cscd + BurnSample_RecoEnergy_trck
    BurnSample_RecoCoszen_all_chan = BurnSample_RecoCoszen_cscd + BurnSample_RecoCoszen_trck

    # plot 1D energy (coszen) distribution
    plot_burn_sample_MC_comparison( MC_RecoEnergy_nominal_nutau_cscd, MC_RecoEnergy_nominal_no_nutau_cscd, BurnSample_RecoEnergy_cscd, 'MC cscd (nutau)', 'MC cscd (no nutau)', 'BurnSample cscd', E_bin_centers, anlys_ebins, 'cscd', 'energy')

    plot_burn_sample_MC_comparison( MC_RecoCoszen_nominal_nutau_cscd, MC_RecoCoszen_nominal_no_nutau_cscd, BurnSample_RecoCoszen_cscd, 'MC cscd (nutau)', 'MC cscd (no nutau)', 'BurnSample cscd', CZ_bin_centers, czbins, 'cscd', 'coszen')

    plot_burn_sample_MC_comparison( MC_RecoEnergy_nominal_nutau_trck, MC_RecoEnergy_nominal_no_nutau_trck, BurnSample_RecoEnergy_trck, 'MC trck (nutau)', 'MC trck (no nutau)', 'BurnSample trck', E_bin_centers, anlys_ebins, 'trck', 'energy')

    plot_burn_sample_MC_comparison( MC_RecoCoszen_nominal_nutau_trck, MC_RecoCoszen_nominal_no_nutau_trck, BurnSample_RecoCoszen_trck, 'MC trck (nutau)', 'MC trck (no nutau)', 'BurnSample trck', CZ_bin_centers, czbins, 'trck', 'coszen')

    plot_burn_sample_MC_comparison( MC_RecoEnergy_nominal_nutau_all_chan, MC_RecoEnergy_nominal_no_nutau_all_chan, BurnSample_RecoEnergy_all_chan, 'MC cscd+trck (nutau)', 'MC cscd+trck (no nutau)', 'BurnSample cscd+trck', E_bin_centers, anlys_ebins, 'cscd+trck', 'energy')

    plot_burn_sample_MC_comparison( MC_RecoCoszen_nominal_nutau_all_chan, MC_RecoCoszen_nominal_no_nutau_all_chan, BurnSample_RecoCoszen_all_chan, 'MC cscd+trck (nutau)', 'MC cscd+trck (no nutau)', 'BurnSample cscd+trck', CZ_bin_centers, czbins, 'cscd+trck', 'coszen')

    if not args.save: plt.show()
    else: print '\n-->>Saved all files to: ',args.outdir

<|MERGE_RESOLUTION|>--- conflicted
+++ resolved
@@ -48,19 +48,12 @@
     hist_MC_notau,_,_ = ax1.hist(x_bin_centers,weights=MC_no_nutau,bins=x_bin_edges,histtype='step',lw=2,color='g',label= MC_no_nutau_name,linestyle='dashed',normed=args.norm)
     hist_BS,_= np.histogram(x_bin_centers,weights=BS_data,bins=x_bin_edges)
     ax1.errorbar(x_bin_centers,hist_BS,yerr=np.sqrt(hist_BS),fmt='o',color='black',label='data')
-<<<<<<< HEAD
     #if (channel == 'cscd' or channel == 'cscd+trck') and x_label == 'energy':
     ax1.legend(loc='upper right',ncol=1, frameon=False,numpoints=1)
-    #else:
-    #    ax1.legend(loc='upper center',ncol=2, frameon=False)
-    ax1.set_ylim(min(min(min(hist_BS),min(hist_MC_notau)),min(hist_MC_tau))-10,max(max(max(hist_BS),max(hist_MC_notau)),max(hist_MC_tau))+40)
-=======
-    ax1.legend(loc='upper right',ncol=1, frameon=False)
     plt.title(r'${\rm 0.045 \, yr \, MC \, %s \, (background \, scale \, %s) }$'%(channel, args.bg_scale), fontsize='large')
     min_hist = min(np.min(hist_BS), np.min(hist_MC_notau), np.min(hist_MC_tau))
     max_hist = max(np.max(hist_BS), np.max(hist_MC_notau), np.max(hist_MC_tau))
     ax1.set_ylim(min_hist - min_hist*0.4,max_hist + 0.4*max_hist)
->>>>>>> 63e49123
     ax1.set_ylabel("$\#$ events")
     ax1.grid()
 
