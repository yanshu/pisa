#! /usr/bin/env python
#
# author: Timothy C. Arlen
#         Feifei Huang
#
# date: 20 Jan 2016
#
#   Compare maps of the burn sample in the form of the PISA final stage output with PISA MC expectation.
#

import copy
import numpy as np
import os
import h5py
import matplotlib as mpl
mpl.use('Agg')
from matplotlib import pyplot as plt
from argparse import ArgumentParser, ArgumentDefaultsHelpFormatter
from scipy import stats
from matplotlib.offsetbox import AnchoredText
from scipy.special import gammaln
from scipy.stats import poisson

from pisa.analysis.TemplateMaker_nutau import TemplateMaker
from pisa.utils.params import get_values, select_hierarchy_and_nutau_norm
import pisa.analysis.stats.Maps as Maps
<<<<<<< HEAD
from pisa.analysis.stats.Maps_nutau import get_up_map, get_flipped_down_map, get_burn_sample, get_template_for_plot
=======
from pisa.analysis.stats.Maps_nutau import get_up_map, get_flipped_down_map, get_burn_sample, get_true_template
>>>>>>> e4397e20
from pisa.utils.log import set_verbosity,logging,profile
from pisa.resources.resources import find_resource
from pisa.utils.utils import Timer, is_linear, is_logarithmic, get_bin_centers
from pisa.utils.jsons import from_json
from pisa.utils.plot import show_map, sum_map, ratio_map, delta_map
from pisa.background.BackgroundServiceICC_nutau import BackgroundServiceICC

def get_1D_projection(map_2d, axis):
    if axis == 'coszen':
        output_array = np.zeros(map_2d.shape[1])
        for i in range(0, map_2d.shape[0]):
            output_array += map_2d[i,:]
    if axis == 'energy':
        output_array = np.zeros(map_2d.shape[0])
        for i in range(0, map_2d.shape[1]):
            output_array += map_2d[:,i]
    return output_array

def plot_burn_sample_MC_comparison(MC_nutau, MC_no_nutau, BS_data, MC_nutau_name, MC_no_nutau_name, BS_name, x_bin_centers, x_bin_edges, channel, x_label):
    fig = plt.figure(figsize=(8,8))
    ax1 = plt.subplot2grid((3,1), (0,0), rowspan=2)
    hist_MC_tau,_,_ = ax1.hist(x_bin_centers,weights= MC_nutau,bins=x_bin_edges,histtype='step',lw=2,color='b',label= MC_nutau_name,linestyle='solid',normed=args.norm)
    hist_MC_notau,_,_ = ax1.hist(x_bin_centers,weights=MC_no_nutau,bins=x_bin_edges,histtype='step',lw=2,color='g',label= MC_no_nutau_name,linestyle='dashed',normed=args.norm)
    hist_BS,_= np.histogram(x_bin_centers,weights=BS_data,bins=x_bin_edges)
    #ax1.errorbar(x_bin_centers,hist_BS,yerr=np.sqrt(hist_BS),fmt='o',color='black',label='data')
    upperE = .5 + np.sqrt(hist_BS + .25)
    lowerE = -.5 + np.sqrt(hist_BS + .25)
    ax1.errorbar(x_bin_centers,hist_BS,yerr=[lowerE,upperE],fmt='o',color='black',label='data')
    #if (channel == 'cscd' or channel == 'cscd+trck') and x_label == 'energy':
    ax1.legend(loc='upper right',ncol=1, frameon=False,numpoints=1)
    plt.title(r'${\rm 0.045 \, yr \, %s \, (background \, scale \, %s) }$'%(channel, args.bg_scale), fontsize='large')
    min_hist = min(np.min(hist_BS), np.min(hist_MC_notau), np.min(hist_MC_tau))
    max_hist = max(np.max(hist_BS), np.max(hist_MC_notau), np.max(hist_MC_tau))
    ax1.set_ylim(min_hist - min_hist*0.4,max_hist + 0.4*max_hist)
    ax1.set_ylabel('$\#$ events')
    ax1.grid()

    poisson_llh = np.sum( hist_BS * np.log(hist_MC_tau)- gammaln(hist_BS+1) - hist_MC_tau)
    print poisson_llh

    x2,_ = stats.chisquare(BS_data, f_exp=MC_nutau)
    x2_nutau = x2/len(BS_data)
    x2,_ = stats.chisquare(BS_data, f_exp=MC_no_nutau)
    x2_no_nutau = x2/len(BS_data)

    ax2 = plt.subplot2grid((3,1), (2,0),sharex=ax1)
<<<<<<< HEAD
    #print "hist_MC_tau = ", hist_MC_tau
    #print "hist_BS =     ", hist_BS
    ratio_MC_to_BS_tau = np.zeros_like(hist_MC_tau)
    for i in range(0,len(hist_MC_tau)):
        if hist_MC_tau[i]==0 and hist_BS[i]==0:
            ratio_MC_to_BS_tau[i] = 1
        elif hist_BS[i]==0 and hist_MC_tau[i]!=0:
            print " non zero divided by 0 !!!"
        else:
            ratio_MC_to_BS_tau[i] = hist_MC_tau[i]/hist_BS[i]
    ratio_MC_to_BS_notau = np.zeros_like(hist_MC_notau)
    for i in range(0,len(hist_MC_notau)):
        if hist_MC_notau[i]==0 and hist_BS[i]==0:
            ratio_MC_to_BS_notau[i] = 1
        elif hist_BS[i]==0 and hist_MC_notau[i]!=0:
            print " non zero divided by 0 !!!"
        else:
            ratio_MC_to_BS_notau[i] = hist_MC_notau[i]/hist_BS[i]

    hist_ratio_MC_to_BS_tau = ax2.hist(x_bin_centers, weights=ratio_MC_to_BS_tau,bins=x_bin_edges,histtype='step',lw=2,color='b', linestyle='solid', label='MC tau/data')
    hist_ratio_MC_to_BS_notau = ax2.hist(x_bin_centers, weights=ratio_MC_to_BS_notau, bins=x_bin_edges,histtype='step',lw=2,color='g', linestyle='dashed', label = 'MC notau/data')
=======
    hist_ratio_BS_to_MC_tau = ax2.hist(x_bin_centers, weights=hist_BS/hist_MC_tau,bins=x_bin_edges,histtype='step',lw=2,color='b', linestyle='solid', label='MC tau/data')
    hist_ratio_BS_to_MC_notau = ax2.hist(x_bin_centers, weights=hist_BS/hist_MC_notau, bins=x_bin_edges,histtype='step',lw=2,color='g', linestyle='dashed', label = 'MC notau/data')
>>>>>>> e4397e20
    if x_label == 'energy':
        ax2.set_xlabel('energy [GeV]')
    if x_label == 'coszen':
        ax2.set_xlabel('coszen')
<<<<<<< HEAD
    ax2.set_ylabel('ratio (MC/data)')
    ax2.set_ylim(min(min(ratio_MC_to_BS_notau),min(ratio_MC_to_BS_tau))-0.1,max(max(ratio_MC_to_BS_notau),max(ratio_MC_to_BS_tau))+0.2)
=======
    ax2.set_ylabel("ratio (data/MC)")
    ax2.set_ylim(min(min(hist_BS/hist_MC_notau),min(hist_BS/hist_MC_tau))-0.1,max(max(hist_BS/hist_MC_notau),max(hist_BS/hist_MC_tau))+0.1)
>>>>>>> e4397e20
    ax2.axhline(y=1,linewidth=1, color='r')
    #ax2.legend(loc='upper center',ncol=1, frameon=False)
    a_text = AnchoredText('nutau x2/NDF=%.2f\nno nutau x2/NDF=%.2f\npoisson llh nutau=%.2f'%(x2_nutau,x2_no_nutau,poisson_llh), loc=2)
    ax2.add_artist(a_text)
    ax2.grid()
    fig.subplots_adjust(hspace=0)
    plt.setp(ax1.get_xticklabels(), visible=False)
    plt.savefig(args.outdir+'BurnSample_MC_%s_%s_distribution_0217.png' % (channel, x_label),dpi=150)
    plt.clf()

def plot_1D_distribution_comparison(burn_sample_maps, nominal_nutau, nominal_no_nutau, png_name_root):

    print "Entering plot_1D_distribution_comparison "

    # get 1D energy (coszen) distribution
    burn_sample_cscd_map = burn_sample_maps['cscd']['map']
    burn_sample_trck_map = burn_sample_maps['trck']['map']

    BurnSample_RecoEnergy_cscd = get_1D_projection(burn_sample_cscd_map, 'energy')
    BurnSample_RecoEnergy_trck = get_1D_projection(burn_sample_trck_map, 'energy')
    BurnSample_RecoCoszen_cscd = get_1D_projection(burn_sample_cscd_map, 'coszen')
    BurnSample_RecoCoszen_trck = get_1D_projection(burn_sample_trck_map, 'coszen')

    nominal_nutau_cscd_map = nominal_nutau['cscd']['map']
    MC_RecoEnergy_nominal_nutau_cscd = get_1D_projection(nominal_nutau_cscd_map, 'energy')
    MC_RecoCoszen_nominal_nutau_cscd = get_1D_projection(nominal_nutau_cscd_map, 'coszen')
    nominal_nutau_trck_map = nominal_nutau['trck']['map']
    MC_RecoEnergy_nominal_nutau_trck = get_1D_projection(nominal_nutau_trck_map, 'energy')
    MC_RecoCoszen_nominal_nutau_trck = get_1D_projection(nominal_nutau_trck_map, 'coszen')

    nominal_no_nutau_cscd_map = nominal_no_nutau['cscd']['map']
    MC_RecoEnergy_nominal_no_nutau_cscd = get_1D_projection(nominal_no_nutau_cscd_map, 'energy')
    MC_RecoCoszen_nominal_no_nutau_cscd = get_1D_projection(nominal_no_nutau_cscd_map, 'coszen')
    nominal_no_nutau_trck_map = nominal_no_nutau['trck']['map']
    MC_RecoEnergy_nominal_no_nutau_trck = get_1D_projection(nominal_no_nutau_trck_map, 'energy')
    MC_RecoCoszen_nominal_no_nutau_trck = get_1D_projection(nominal_no_nutau_trck_map, 'coszen')

    MC_RecoEnergy_nominal_nutau_all_chan = MC_RecoEnergy_nominal_nutau_cscd + MC_RecoEnergy_nominal_nutau_trck
    MC_RecoCoszen_nominal_nutau_all_chan = MC_RecoCoszen_nominal_nutau_cscd + MC_RecoCoszen_nominal_nutau_trck

    MC_RecoEnergy_nominal_no_nutau_all_chan = MC_RecoEnergy_nominal_no_nutau_cscd + MC_RecoEnergy_nominal_no_nutau_trck
    MC_RecoCoszen_nominal_no_nutau_all_chan = MC_RecoCoszen_nominal_no_nutau_cscd + MC_RecoCoszen_nominal_no_nutau_trck

    BurnSample_RecoEnergy_all_chan = BurnSample_RecoEnergy_cscd + BurnSample_RecoEnergy_trck
    BurnSample_RecoCoszen_all_chan = BurnSample_RecoCoszen_cscd + BurnSample_RecoCoszen_trck

    # plot 1D energy (coszen) distribution
    plot_burn_sample_MC_comparison( MC_RecoEnergy_nominal_nutau_cscd, MC_RecoEnergy_nominal_no_nutau_cscd, BurnSample_RecoEnergy_cscd, 'MC cscd (nutau)', 'MC cscd (no nutau)', 'BurnSample cscd', E_bin_centers, anlys_ebins, 'cscd', png_name_root+'energy')

    plot_burn_sample_MC_comparison( MC_RecoCoszen_nominal_nutau_cscd, MC_RecoCoszen_nominal_no_nutau_cscd, BurnSample_RecoCoszen_cscd, 'MC cscd (nutau)', 'MC cscd (no nutau)', 'BurnSample cscd', CZ_bin_centers, czbins, 'cscd', png_name_root+'coszen')

    plot_burn_sample_MC_comparison( MC_RecoEnergy_nominal_nutau_trck, MC_RecoEnergy_nominal_no_nutau_trck, BurnSample_RecoEnergy_trck, 'MC trck (nutau)', 'MC trck (no nutau)', 'BurnSample trck', E_bin_centers, anlys_ebins, 'trck', png_name_root+'energy')

    plot_burn_sample_MC_comparison( MC_RecoCoszen_nominal_nutau_trck, MC_RecoCoszen_nominal_no_nutau_trck, BurnSample_RecoCoszen_trck, 'MC trck (nutau)', 'MC trck (no nutau)', 'BurnSample trck', CZ_bin_centers, czbins, 'trck', png_name_root+'coszen')

    plot_burn_sample_MC_comparison( MC_RecoEnergy_nominal_nutau_all_chan, MC_RecoEnergy_nominal_no_nutau_all_chan, BurnSample_RecoEnergy_all_chan, 'MC cscd+trck (nutau)', 'MC cscd+trck (no nutau)', 'BurnSample cscd+trck', E_bin_centers, anlys_ebins, 'cscd+trck', png_name_root+'energy')

    plot_burn_sample_MC_comparison( MC_RecoCoszen_nominal_nutau_all_chan, MC_RecoCoszen_nominal_no_nutau_all_chan, BurnSample_RecoCoszen_all_chan, 'MC cscd+trck (nutau)', 'MC cscd+trck (no nutau)', 'BurnSample cscd+trck', CZ_bin_centers, czbins, 'cscd+trck', png_name_root+'coszen')




if __name__ == '__main__':

    set_verbosity(0)
    parser = ArgumentParser(description='''Quick check if all components are working reasonably well, by
making the final level hierarchy asymmetry plots from the input
settings file. ''')
    parser.add_argument('--template_settings',metavar='JSON',
                        help='Settings file to use for template generation')
    parser.add_argument('--no_nutau_template_settings',metavar='JSON',
                        help='Settings file to use for template generation (no nutau)')
    parser.add_argument('--burn_sample_file',metavar='FILE',type=str,
                        default='burn_sample/Matt_L5b_burn_sample_IC86_2_to_4.hdf5',
                        help='''HDF5 File containing burn sample.'
                        inverted corridor cut data''')
    parser.add_argument('--background_file',metavar='FILE',type=str,
                        default='background/Matt_L5b_icc_data_IC86_2_3_4.hdf5',
                        help='''HDF5 File containing atmospheric background from 3 years'
                        inverted corridor cut data''')
    parser.add_argument('-y','--y',default=0.045,type=float,
                        help='No. of livetime[ unit: Julian year]')
    parser.add_argument('--bg_scale',type=float,
                        help='atmos background scale value')
    parser.add_argument('-logE','--logE',action='store_true',default=False,
                        help='Energy in log scale.')
    parser.add_argument('--plot_background',action='store_true',default=False,
                        help='Plot background(from ICC data)')
    parser.add_argument('-norm','--norm',action='store_true',default=False,
                        help='Normalize the histogram.')
    parser.add_argument('-a','--all',action='store_true',default=False,
                        help='Plot all stages 1-5 of templates and Asymmetry')
    parser.add_argument('--title',metavar='str',default='',
                        help='Title of the geometry or test in plots')
    parser.add_argument('--save',action='store_true',default=False,
                        help='Save plots in outdir')
    parser.add_argument('-o','--outdir',metavar='DIR',default='',
                        help='Directory to save the output figures.')
    parser.add_argument('-v', '--verbose', action='count', default=0,
                        help='set verbosity level')
    args = parser.parse_args()
    set_verbosity(args.verbose)

    template_settings = from_json(args.template_settings)
    template_settings['params']['icc_bg_file']['value'] = find_resource(args.background_file)
    #template_settings['params']['atmos_mu_scale']['value'] = args.bg_scale
    template_settings['params']['livetime']['value'] = args.y
    no_nutau_template_settings = from_json(args.no_nutau_template_settings)
    no_nutau_template_settings['params']['icc_bg_file']['value'] = find_resource(args.background_file)
    #no_nutau_template_settings['params']['atmos_mu_scale']['value'] = args.bg_scale
    no_nutau_template_settings['params']['livetime']['value'] = args.y

    ebins = template_settings['binning']['ebins']
    anlys_ebins = template_settings['binning']['anlys_ebins']
    czbins = template_settings['binning']['czbins']

    print 'ebins = ', ebins
    print 'czbins = ', czbins
    CZ_bin_centers = get_bin_centers(czbins)
    E_bin_centers = get_bin_centers(anlys_ebins)
    print 'E_bin_centers = ', E_bin_centers
    print 'CZ_bin_centers = ', CZ_bin_centers

    burn_sample_maps = get_burn_sample(burn_sample_file= args.burn_sample_file, anlys_ebins= anlys_ebins, czbins= czbins, output_form ='map', cut_level='L6', channel=template_settings['params']['channel']['value'])

    #burn_sample_in_array = get_burn_sample(args.burn_sample_file, anlys_ebins, czbins, output_form = 'array', channel=template_settings['params']['channel']['value'])
    #print '     total no. of events in burn sample :', np.sum(burn_sample_in_array) 

    sgnl_burn_sample_maps = get_burn_sample(burn_sample_file= args.burn_sample_file, anlys_ebins= anlys_ebins, czbins= czbins, output_form ='sgnl_map', cut_level='L6', channel=template_settings['params']['channel']['value'])
    side_burn_sample_maps = get_burn_sample(burn_sample_file= args.burn_sample_file, anlys_ebins= anlys_ebins, czbins= czbins, output_form ='side_map', cut_level='L6', channel=template_settings['params']['channel']['value'])

    #print 'burn_sample_sgnl = ', sgnl_burn_sample_maps
    #print 'burn_sample_side = ', side_burn_sample_maps

    for flav in ['cscd', 'trck']:
        plt.figure()
        show_map(burn_sample_maps[flav],vmax=15 if flav == 'cscd' else 10,logE=args.logE,annotate_prcs=0)
        if args.save:
            filename = os.path.join(args.outdir,args.title+ '_burn_sample_%s_5.6_56GeV.png'% flav)
            plt.title(r'${\rm %s \, yr \, burn \, sample \, %s \, (Nevts: \, %.1f) }$'%(args.y, flav, np.sum(burn_sample_maps[flav]['map'])), fontsize='large')
            plt.savefig(filename,dpi=150)
            plt.clf()


    ##################### Plot MC expectation #######################

    nominal_up_template_settings = copy.deepcopy(template_settings)
    nominal_up_template_settings['params']['reco_mc_wt_file'] = {u'fixed': True, u'value': '~/pisa/pisa/resources/events/1X60_weighted_aeff_joined_nu_nubar_100_percent_up.hdf5'}
    nominal_up_template_settings['params']['reco_vbwkde_evts_file'] = {u'fixed': True, u'value': '~/pisa/pisa/resources/events/1X60_weighted_aeff_joined_nu_nubar_10_percent_up.hdf5'}

    nominal_down_template_settings = copy.deepcopy(template_settings)
    nominal_down_template_settings['params']['reco_mc_wt_file'] = {u'fixed': True, u'value': '~/pisa/pisa/resources/events/1X60_weighted_aeff_joined_nu_nubar_100_percent_down.hdf5'}
    nominal_down_template_settings['params']['pid_paramfile'] = {u'fixed': True, u'value': '~/pisa/pisa/resources/pid/1X60_pid_down.json'}
    nominal_down_template_settings['params']['reco_vbwkde_evts_file'] = {u'fixed': True, u'value': '~/pisa/pisa/resources/events/1X60_weighted_aeff_joined_nu_nubar_10_percent_down.hdf5'}

    no_nutau_nominal_up_template_settings = copy.deepcopy(no_nutau_template_settings)
    no_nutau_nominal_up_template_settings['params']['reco_mc_wt_file'] = {u'fixed': True, u'value': '~/pisa/pisa/resources/events/1X60_weighted_aeff_joined_nu_nubar_100_percent_up.hdf5'}
    no_nutau_nominal_up_template_settings['params']['reco_vbwkde_evts_file'] = {u'fixed': True, u'value': '~/pisa/pisa/resources/events/1X60_weighted_aeff_joined_nu_nubar_10_percent_up.hdf5'}

    no_nutau_nominal_down_template_settings = copy.deepcopy(no_nutau_template_settings)
    no_nutau_nominal_down_template_settings['params']['reco_mc_wt_file'] = {u'fixed': True, u'value': '~/pisa/pisa/resources/events/1X60_weighted_aeff_joined_nu_nubar_100_percent_down.hdf5'}
    no_nutau_nominal_down_template_settings['params']['pid_paramfile'] = {u'fixed': True, u'value': '~/pisa/pisa/resources/pid/1X60_pid_down.json'}
    no_nutau_nominal_down_template_settings['params']['reco_vbwkde_evts_file'] = {u'fixed': True, u'value': '~/pisa/pisa/resources/events/1X60_weighted_aeff_joined_nu_nubar_10_percent_down.hdf5'}

    with Timer() as t:
        nominal_template_maker_down = TemplateMaker(get_values(nominal_down_template_settings['params']), **nominal_down_template_settings['binning'])
        nominal_template_maker_up = TemplateMaker(get_values(nominal_up_template_settings['params']), **nominal_up_template_settings['binning'])
        nominal_template_maker = [nominal_template_maker_up, nominal_template_maker_down]
        no_nutau_nominal_template_maker_down = TemplateMaker(get_values(no_nutau_nominal_down_template_settings['params']), **no_nutau_nominal_down_template_settings['binning'])
        no_nutau_nominal_template_maker_up = TemplateMaker(get_values(no_nutau_nominal_up_template_settings['params']), **no_nutau_nominal_up_template_settings['binning'])
        no_nutau_nominal_template_maker = [no_nutau_nominal_template_maker_up, no_nutau_nominal_template_maker_down]

    profile.info('==> elapsed time to initialize templates: %s sec'%t.secs)

    # Make nutau template:
    nominal_nutau_up_params = copy.deepcopy(select_hierarchy_and_nutau_norm( nominal_up_template_settings['params'],True,1.0))
    nominal_nutau_down_params = copy.deepcopy(select_hierarchy_and_nutau_norm( nominal_down_template_settings['params'],True,1.0))
    nominal_no_nutau_up_params = copy.deepcopy(select_hierarchy_and_nutau_norm( no_nutau_nominal_up_template_settings['params'],True,0.0))
    nominal_no_nutau_down_params = copy.deepcopy(select_hierarchy_and_nutau_norm( no_nutau_nominal_down_template_settings['params'],True,0.0))

    with Timer(verbose=False) as t:
        nominal_nutau_up = nominal_template_maker_up.get_template(get_values(nominal_nutau_up_params),return_stages=args.all)
        nominal_nutau_down = nominal_template_maker_down.get_template(get_values(nominal_nutau_down_params),return_stages=args.all)
        print "from Template_maker, nominal_nutau cscd = ", sum_map(nominal_nutau_up['cscd'], nominal_nutau_down['cscd'])
        nominal_no_nutau_up = no_nutau_nominal_template_maker_up.get_template(get_values(nominal_no_nutau_up_params),return_stages=args.all)
        nominal_no_nutau_down = no_nutau_nominal_template_maker_down.get_template(get_values(nominal_no_nutau_down_params),return_stages=args.all)
    profile.info('==> elapsed time to get NUTAU template: %s sec'%t.secs)


    nominal_nutau_up_params = dict(get_values(nominal_nutau_up_params).items())
    nominal_nutau = get_template_for_plot(nominal_nutau_up_params, nominal_template_maker)
    print "from get_template_for_plot, nominal_nutau cscd = "
    print nominal_nutau['cscd']
    print "\n"

    nominal_no_nutau_up_params = dict(get_values(nominal_no_nutau_up_params).items())
    nominal_no_nutau = get_template_for_plot(nominal_no_nutau_up_params, nominal_template_maker)
    print "from get_template_for_plot, nominal_no_nutau cscd = "
    print nominal_no_nutau['cscd']
    print "\n"

    #nominal_nutau_down_params = dict(get_values(nominal_nutau_down_params).items())
    #print "nominal_nutau_down_params = ", nominal_nutau_down_params
    #[t_nominal_nutau_up, t_nominal_nutau_down] = get_template_for_plot(nominal_nutau_down_params, nominal_template_maker)
    #print "t_nominal_nutau_up, t_nominal_nutau_down = "
    #print t_nominal_nutau_up['cscd']
    #print t_nominal_nutau_down['cscd']
    #print "\n"


    
    # combine up and down maps to one
    #nominal_nutau = {'cscd' : sum_map(nominal_nutau_up['cscd'], nominal_nutau_down['cscd']),
    #                 'trck' : sum_map(nominal_nutau_up['trck'], nominal_nutau_down['trck']) 
    #                 }
    #nominal_no_nutau = {'cscd' : sum_map(nominal_no_nutau_up['cscd'], nominal_no_nutau_down['cscd']),
    #                 'trck' : sum_map(nominal_no_nutau_up['trck'], nominal_no_nutau_down['trck']) 
    #                 }
    plot_1D_distribution_comparison(burn_sample_maps, nominal_nutau,  nominal_no_nutau, png_name_root = 'whole_region_')

    # Plot nominal PISA template (cscd and trck separately), and the ratio of burn sample to PISA template 
    for flav in ['cscd', 'trck']:
        plt.figure()
        show_map(nominal_nutau[flav],vmax=np.max(nominal_nutau[flav]['map'])+10,logE=args.logE)
        if args.save:
            filename = os.path.join(args.outdir,args.title+ '_%s_yr_bg_scale_%s_NutauCCNorm_1_%s.png' % (args.y, args.bg_scale, flav))
            plt.title(r'${\rm %s \, yr \, %s \, (Nevts: \, %.1f) }$'%(args.y, flav, np.sum(nominal_nutau[flav]['map'])), fontsize='large')
            plt.savefig(filename,dpi=150)
            plt.clf()

        delta_pid_pisa_pid_bs = delta_map(burn_sample_maps[flav], nominal_nutau[flav])
        plt.figure()
        show_map(delta_pid_pisa_pid_bs, vmin= np.min(delta_pid_pisa_pid_bs['map']), vmax= np.max(delta_pid_pisa_pid_bs['map']),annotate_prcs=2)
        if args.save:
            filename = os.path.join(args.outdir,args.title+ '_Delta_BurnSample_PISA_%s.png' % flav)
            plt.title('Difference of %s map (BurnSample-PISA)' % flav)
            plt.savefig(filename,dpi=150)
            plt.clf()

        ratio_pid_pisa_pid_bs = ratio_map(burn_sample_maps[flav], nominal_nutau[flav])
        plt.figure()
        show_map(ratio_pid_pisa_pid_bs, vmin= np.min(ratio_pid_pisa_pid_bs['map']), vmax= np.max(ratio_pid_pisa_pid_bs['map']),annotate_prcs=2)
        if args.save:
            filename = os.path.join(args.outdir,args.title+ '_Ratio_BurnSample_PISA_%s.png' % flav)
            plt.title('Ratio of %s map (BurnSample/PISA)' % flav)
            plt.savefig(filename,dpi=150)
            plt.clf()


    # plot the cscd + trck maps and the ratio of burn sample to PISA map
    nominal_nutau_no_pid = sum_map(nominal_nutau['cscd'], nominal_nutau['trck'])
    burn_sample_maps_no_pid = sum_map(burn_sample_maps['cscd'], burn_sample_maps['trck'])
    print "sum of burn_sample_maps['cscd'] = ", np.sum(burn_sample_maps['cscd']['map'])
    print "sum of burn_sample_maps['trck'] = ", np.sum(burn_sample_maps['trck']['map'])
    ratio_bs_pisa_no_pid = ratio_map( burn_sample_maps_no_pid, nominal_nutau_no_pid)
    delta_bs_pisa_no_pid = delta_map( burn_sample_maps_no_pid, nominal_nutau_no_pid)

    plt.figure()
    show_map(nominal_nutau_no_pid,vmax=np.max(nominal_nutau_no_pid['map'])+10,logE=args.logE,annotate_prcs=1)
    if args.save:
        filename = os.path.join(args.outdir,args.title+ '_NutauCCNorm_1_'+ 'all_channel.png')
        plt.title(r'${\rm 1 \, yr \, PISA \, cscd \, + \, trck \, (Nevts: \, %.1f) }$'%(np.sum(nominal_nutau_no_pid['map'])), fontsize='large')
        plt.savefig(filename,dpi=150)
        plt.clf()

    fig = plt.figure()
    show_map(burn_sample_maps_no_pid,logE=args.logE,vmax=15,annotate_prcs=0)
    if args.save:
        filename = os.path.join(args.outdir,args.title+ '_Burn_Sample_final_event_rate_all_channel.png')
        plt.title(r'${\rm 1 \, yr \, Burn \, Sample \, cscd \, + \, trck \, map \, (Nevts: \, %.1f) }$'%(np.sum(burn_sample_maps_no_pid['map'])), fontsize='large')
        print ' Burn Sample cscd+trck, total no. of evts = ', np.sum(burn_sample_maps_no_pid['map'])
        plt.savefig(filename,dpi=150)
        plt.clf()

    plt.figure()
    show_map(delta_bs_pisa_no_pid, vmin= np.min(delta_bs_pisa_no_pid['map']), vmax= np.max(delta_bs_pisa_no_pid['map']),annotate_prcs=2)
    if args.save:
        filename = os.path.join(args.outdir,args.title+ '_Delta_BurnSample_PISA_all_channel.png')
        plt.title('Difference of cscd+trck map (BurnSample-PISA)')
        plt.savefig(filename,dpi=150)
        plt.clf()

    plt.figure()
    show_map(ratio_bs_pisa_no_pid, vmin= np.min(ratio_bs_pisa_no_pid['map']), vmax= np.max(ratio_bs_pisa_no_pid['map']),annotate_prcs=2)
    if args.save:
        filename = os.path.join(args.outdir,args.title+ '_Ratio_BurnSample_PISA_all_channel.png')
        plt.title('Ratio of cscd+trck map (BurnSample/PISA)')
        plt.savefig(filename,dpi=150)
        plt.clf()

    print 'no. of nominal_nutau_cscd = ', np.sum(nominal_nutau['cscd']['map'])
    print 'no. of nominal_nutau_trck = ', np.sum(nominal_nutau['trck']['map'])
    print ' total of the above two : ', np.sum(nominal_nutau['cscd']['map'])+np.sum(nominal_nutau['trck']['map'])
    print ' \n'
    print 'no. of nominal_no_nutau_cscd = ', np.sum(nominal_no_nutau['cscd']['map'])
    print 'no. of nominal_no_nutau_trck = ', np.sum(nominal_no_nutau['trck']['map'])
    print ' total of the above two : ', np.sum(nominal_no_nutau['cscd']['map'])+np.sum(nominal_no_nutau['trck']['map'])
    print ' \n'
   

    ################ Plot background ##################
    # get background
    if args.plot_background:
        up_background_service = BackgroundServiceICC(nominal_up_template_settings['binning']['anlys_ebins'],czbins[czbins<=0],**get_values(nominal_nutau_up_params))
        up_background_dict = up_background_service.get_icc_bg()
        down_background_service = BackgroundServiceICC(nominal_down_template_settings['binning']['anlys_ebins'],czbins[czbins>=0],**get_values(nominal_nutau_down_params))
        down_background_dict = down_background_service.get_icc_bg()

        up_background_maps = {'params': nominal_nutau_up['params']}
        for flav in ['trck','cscd']:
            up_background_maps[flav] = {'map':up_background_dict[flav],
                                     'ebins':nominal_up_template_settings['binning']['anlys_ebins'],
                                     'czbins':czbins[czbins<=0]}
        down_background_maps = {'params': nominal_nutau_down['params']}
        for flav in ['trck','cscd']:
            down_background_maps[flav] = {'map':down_background_dict[flav],
                                     'ebins':nominal_down_template_settings['binning']['anlys_ebins'],
                                     'czbins':czbins[czbins>=0]}

        for flav in ['trck','cscd']:
            plt.figure()
            show_map(up_background_maps[flav],logE=args.logE,annotate_prcs=0)
            if args.save:
                filename = os.path.join(args.outdir,args.title+'_%s_yr_bg_scale_%s_upgoing_background_' % (args.y, args.bg_scale) +flav+'.png')
                plt.title(r'${\rm %s \, yr \, background \, %s \, (Nevts: \, %.1f) }$'%(args.y, flav, np.sum(up_background_maps[flav]['map'])), fontsize='large')
                plt.savefig(filename,dpi=150)
                plt.clf()
            plt.figure()
            show_map(down_background_maps[flav],logE=args.logE,annotate_prcs=0)
            if args.save:
                filename = os.path.join(args.outdir,args.title+'_%s_yr_bg_scale_%s_downgoing_background_' % (args.y, args.bg_scale) +flav+'.png')
                plt.title(r'${\rm %s \, yr \, background \, %s \, (Nevts: \, %.1f) }$'%(args.y, flav, np.sum(down_background_maps[flav]['map'])), fontsize='large')
                plt.savefig(filename,dpi=150)
                plt.clf()
        print 'no. of background up-going = ', np.sum(up_background_maps['cscd']['map'])+ np.sum(up_background_maps['trck']['map'])
        print 'no. of background down-going = ', np.sum(down_background_maps['cscd']['map'])+ np.sum(down_background_maps['trck']['map'])
        print 'total of the above two : ', np.sum(up_background_maps['cscd']['map'])+ np.sum(up_background_maps['trck']['map'])+np.sum(down_background_maps['cscd']['map'])+ np.sum(down_background_maps['trck']['map']) 


    ################## PLOT MC/Data comparison ##################

<<<<<<< HEAD
    f_select = from_json('sgnl_side_region_selection.json')
    region_nominal_nutau = {}
    region_nominal_no_nutau = {}
    region_nominal_nutau_minus_no_nutau = {}
    for region in ['sgnl', 'side']:
        region_nominal_nutau[region] = {}
        region_nominal_nutau_minus_no_nutau[region] = {}
        region_nominal_no_nutau[region] = {}
        for flav in ['trck','cscd']:
            #print "region, flav" , region, " ", flav, " f_select[region][flav] = " , f_select[region][flav]
            region_nominal_nutau[region][flav] = {'map':nominal_nutau[flav]['map'] * f_select[region][flav],
                                                  'ebins':anlys_ebins,
                                                  'czbins':czbins}
            region_nominal_no_nutau[region][flav] = {'map':nominal_no_nutau[flav]['map'] * f_select[region][flav],
                                                  'ebins':anlys_ebins,
                                                  'czbins':czbins}
            delta_nominal_nutau_no_nutau = delta_map(region_nominal_nutau[region][flav],region_nominal_no_nutau[region][flav])
            region_nominal_nutau_minus_no_nutau[region][flav] = {'map':delta_nominal_nutau_no_nutau['map'] * f_select[region][flav],
                                                  'ebins':anlys_ebins,
                                                  'czbins':czbins}

    sgnl_nominal_nutau = {'cscd' : region_nominal_nutau['sgnl']['cscd'],
                          'trck' : region_nominal_nutau['sgnl']['trck']
                          }
    side_nominal_nutau = {'cscd' : region_nominal_nutau['side']['cscd'],
                          'trck' : region_nominal_nutau['side']['trck']
                          }

    sgnl_nominal_no_nutau = {'cscd' : region_nominal_no_nutau['sgnl']['cscd'],
                             'trck' : region_nominal_no_nutau['sgnl']['trck']
                             }
    side_nominal_no_nutau = {'cscd' : region_nominal_no_nutau['side']['cscd'],
                             'trck' : region_nominal_no_nutau['side']['trck']
                             }
    sgnl_nominal_nutau_minus_no_nutau = {'cscd' : region_nominal_nutau_minus_no_nutau['sgnl']['cscd'],
                          'trck' : region_nominal_nutau_minus_no_nutau['sgnl']['trck']
                          }

    plot_1D_distribution_comparison(burn_sample_maps, nominal_nutau,  nominal_no_nutau, png_name_root = 'whole_region_')
    plot_1D_distribution_comparison(sgnl_burn_sample_maps, sgnl_nominal_nutau, sgnl_nominal_no_nutau, png_name_root = 'signal_region_')
    plot_1D_distribution_comparison(side_burn_sample_maps, side_nominal_nutau, side_nominal_no_nutau, png_name_root = 'side_region_')

    # Plot nominal PISA template (cscd and trck separately), and the ratio of burn sample to PISA template 
    for flav in ['cscd', 'trck']:
        plt.figure()
        show_map(side_nominal_nutau[flav],vmax=np.max(side_nominal_nutau[flav]['map'])+10,logE=args.logE)
        if args.save:
            filename = os.path.join(args.outdir,args.title+ '_%s_yr_bg_scale_%s_NutauCCNorm_1_%s_side_region.png' % (args.y, args.bg_scale, flav))
            plt.title(r'${\rm %s \, yr \, %s \, (Nevts: \, %.1f) }$'%(args.y, flav, np.sum(side_nominal_nutau[flav]['map'])), fontsize='large')
            plt.savefig(filename,dpi=150)
            plt.clf()
        plt.figure()
        show_map(sgnl_nominal_nutau[flav],vmax=np.max(sgnl_nominal_nutau[flav]['map'])+10,logE=args.logE)
        if args.save:
            filename = os.path.join(args.outdir,args.title+ '_%s_yr_bg_scale_%s_NutauCCNorm_1_%s_signal_region.png' % (args.y, args.bg_scale, flav))
            plt.title(r'${\rm %s \, yr \, %s \, (Nevts: \, %.1f) }$'%(args.y, flav, np.sum(sgnl_nominal_nutau[flav]['map'])), fontsize='large')
            plt.savefig(filename,dpi=150)
            plt.clf()
        show_map(sgnl_nominal_nutau_minus_no_nutau[flav],vmax=20 if flav=='cscd' else 5,logE=args.logE)
        if args.save:
            filename = os.path.join(args.outdir,args.title+ '_%s_yr_bg_scale_%s_NutauCCNorm_1_minus_0_%s_signal_region.png' % (args.y, args.bg_scale, flav))
            plt.title(r'${\rm 1 yr \, %s \, (Nevts: \, %.1f) }$'%(flav, np.sum(sgnl_nominal_nutau_minus_no_nutau[flav]['map'])), fontsize='large')
            plt.savefig(filename,dpi=150)
            plt.clf()

=======
    burn_sample_cscd_map = burn_sample_maps['cscd']['map']
    burn_sample_trck_map = burn_sample_maps['trck']['map']

    # get 1D energy (coszen) distribution
    BurnSample_RecoEnergy_cscd = get_1D_projection(burn_sample_cscd_map, 'energy')
    BurnSample_RecoEnergy_trck = get_1D_projection(burn_sample_trck_map, 'energy')
    BurnSample_RecoCoszen_cscd = get_1D_projection(burn_sample_cscd_map, 'coszen')
    BurnSample_RecoCoszen_trck = get_1D_projection(burn_sample_trck_map, 'coszen')

    nominal_nutau_cscd_map = nominal_nutau_cscd['map']
    MC_RecoEnergy_nominal_nutau_cscd = get_1D_projection(nominal_nutau_cscd_map, 'energy')
    MC_RecoCoszen_nominal_nutau_cscd = get_1D_projection(nominal_nutau_cscd_map, 'coszen')
    nominal_nutau_trck_map = nominal_nutau_trck['map']
    MC_RecoEnergy_nominal_nutau_trck = get_1D_projection(nominal_nutau_trck_map, 'energy')
    MC_RecoCoszen_nominal_nutau_trck = get_1D_projection(nominal_nutau_trck_map, 'coszen')

    nominal_no_nutau_cscd_map = nominal_no_nutau_cscd['map']
    MC_RecoEnergy_nominal_no_nutau_cscd = get_1D_projection(nominal_no_nutau_cscd_map, 'energy')
    MC_RecoCoszen_nominal_no_nutau_cscd = get_1D_projection(nominal_no_nutau_cscd_map, 'coszen')
    nominal_no_nutau_trck_map = nominal_no_nutau_trck['map']
    MC_RecoEnergy_nominal_no_nutau_trck = get_1D_projection(nominal_no_nutau_trck_map, 'energy')
    MC_RecoCoszen_nominal_no_nutau_trck = get_1D_projection(nominal_no_nutau_trck_map, 'coszen')


    MC_RecoEnergy_nominal_nutau_all_chan = MC_RecoEnergy_nominal_nutau_cscd + MC_RecoEnergy_nominal_nutau_trck
    MC_RecoCoszen_nominal_nutau_all_chan = MC_RecoCoszen_nominal_nutau_cscd + MC_RecoCoszen_nominal_nutau_trck

    MC_RecoEnergy_nominal_no_nutau_all_chan = MC_RecoEnergy_nominal_no_nutau_cscd + MC_RecoEnergy_nominal_no_nutau_trck
    MC_RecoCoszen_nominal_no_nutau_all_chan = MC_RecoCoszen_nominal_no_nutau_cscd + MC_RecoCoszen_nominal_no_nutau_trck

    BurnSample_RecoEnergy_all_chan = BurnSample_RecoEnergy_cscd + BurnSample_RecoEnergy_trck
    BurnSample_RecoCoszen_all_chan = BurnSample_RecoCoszen_cscd + BurnSample_RecoCoszen_trck

    # plot 1D energy (coszen) distribution
    plot_burn_sample_MC_comparison( MC_RecoEnergy_nominal_nutau_cscd, MC_RecoEnergy_nominal_no_nutau_cscd, BurnSample_RecoEnergy_cscd, 'MC cscd (nutau)', 'MC cscd (no nutau)', 'BurnSample cscd', E_bin_centers, anlys_ebins, 'cscd', 'energy')

    plot_burn_sample_MC_comparison( MC_RecoCoszen_nominal_nutau_cscd, MC_RecoCoszen_nominal_no_nutau_cscd, BurnSample_RecoCoszen_cscd, 'MC cscd (nutau)', 'MC cscd (no nutau)', 'BurnSample cscd', CZ_bin_centers, czbins, 'cscd', 'coszen')

    plot_burn_sample_MC_comparison( MC_RecoEnergy_nominal_nutau_trck, MC_RecoEnergy_nominal_no_nutau_trck, BurnSample_RecoEnergy_trck, 'MC trck (nutau)', 'MC trck (no nutau)', 'BurnSample trck', E_bin_centers, anlys_ebins, 'trck', 'energy')

    plot_burn_sample_MC_comparison( MC_RecoCoszen_nominal_nutau_trck, MC_RecoCoszen_nominal_no_nutau_trck, BurnSample_RecoCoszen_trck, 'MC trck (nutau)', 'MC trck (no nutau)', 'BurnSample trck', CZ_bin_centers, czbins, 'trck', 'coszen')

    plot_burn_sample_MC_comparison( MC_RecoEnergy_nominal_nutau_all_chan, MC_RecoEnergy_nominal_no_nutau_all_chan, BurnSample_RecoEnergy_all_chan, 'MC cscd+trck (nutau)', 'MC cscd+trck (no nutau)', 'BurnSample cscd+trck', E_bin_centers, anlys_ebins, 'cscd+trck', 'energy')

    plot_burn_sample_MC_comparison( MC_RecoCoszen_nominal_nutau_all_chan, MC_RecoCoszen_nominal_no_nutau_all_chan, BurnSample_RecoCoszen_all_chan, 'MC cscd+trck (nutau)', 'MC cscd+trck (no nutau)', 'BurnSample cscd+trck', CZ_bin_centers, czbins, 'cscd+trck', 'coszen')
    # make 1-d slices
    burn_sample_map = burn_sample_trck_map + burn_sample_cscd_map
    nominal_nutau_map = nominal_nutau_trck_map + nominal_nutau_cscd_map
    nominal_no_nutau_map = nominal_no_nutau_trck_map + nominal_no_nutau_cscd_map

    for i in range(0, burn_sample_trck_map.shape[0]):
        plot_burn_sample_MC_comparison( nominal_nutau_trck_map[i,:], nominal_no_nutau_trck_map[i,:], burn_sample_trck_map[i,:], 'MC trck (nutau)', 'MC trck (no nutau)', 'BurnSample trck', CZ_bin_centers, czbins, 'trck', 'coszen_E_bin%s'%i)
        plot_burn_sample_MC_comparison( nominal_nutau_cscd_map[i,:], nominal_no_nutau_cscd_map[i,:], burn_sample_cscd_map[i,:], 'MC cscd (nutau)', 'MC cscd (no nutau)', 'BurnSample cscd', CZ_bin_centers, czbins, 'cscd', 'coszen_E_bin%s'%i)
        plot_burn_sample_MC_comparison( nominal_nutau_map[i,:], nominal_no_nutau_map[i,:], burn_sample_map[i,:], 'MC cscd (nutau)', 'MC cscd (no nutau)', 'BurnSample cscd', CZ_bin_centers, czbins, 'cscd+trck', 'coszen_E_bin%s'%i)


>>>>>>> e4397e20

    if not args.save: plt.show()
    else: print '\n-->>Saved all files to: ',args.outdir

<|MERGE_RESOLUTION|>--- conflicted
+++ resolved
@@ -24,11 +24,7 @@
 from pisa.analysis.TemplateMaker_nutau import TemplateMaker
 from pisa.utils.params import get_values, select_hierarchy_and_nutau_norm
 import pisa.analysis.stats.Maps as Maps
-<<<<<<< HEAD
 from pisa.analysis.stats.Maps_nutau import get_up_map, get_flipped_down_map, get_burn_sample, get_template_for_plot
-=======
-from pisa.analysis.stats.Maps_nutau import get_up_map, get_flipped_down_map, get_burn_sample, get_true_template
->>>>>>> e4397e20
 from pisa.utils.log import set_verbosity,logging,profile
 from pisa.resources.resources import find_resource
 from pisa.utils.utils import Timer, is_linear, is_logarithmic, get_bin_centers
@@ -75,9 +71,7 @@
     x2_no_nutau = x2/len(BS_data)
 
     ax2 = plt.subplot2grid((3,1), (2,0),sharex=ax1)
-<<<<<<< HEAD
-    #print "hist_MC_tau = ", hist_MC_tau
-    #print "hist_BS =     ", hist_BS
+
     ratio_MC_to_BS_tau = np.zeros_like(hist_MC_tau)
     for i in range(0,len(hist_MC_tau)):
         if hist_MC_tau[i]==0 and hist_BS[i]==0:
@@ -97,21 +91,13 @@
 
     hist_ratio_MC_to_BS_tau = ax2.hist(x_bin_centers, weights=ratio_MC_to_BS_tau,bins=x_bin_edges,histtype='step',lw=2,color='b', linestyle='solid', label='MC tau/data')
     hist_ratio_MC_to_BS_notau = ax2.hist(x_bin_centers, weights=ratio_MC_to_BS_notau, bins=x_bin_edges,histtype='step',lw=2,color='g', linestyle='dashed', label = 'MC notau/data')
-=======
-    hist_ratio_BS_to_MC_tau = ax2.hist(x_bin_centers, weights=hist_BS/hist_MC_tau,bins=x_bin_edges,histtype='step',lw=2,color='b', linestyle='solid', label='MC tau/data')
-    hist_ratio_BS_to_MC_notau = ax2.hist(x_bin_centers, weights=hist_BS/hist_MC_notau, bins=x_bin_edges,histtype='step',lw=2,color='g', linestyle='dashed', label = 'MC notau/data')
->>>>>>> e4397e20
+
     if x_label == 'energy':
         ax2.set_xlabel('energy [GeV]')
     if x_label == 'coszen':
         ax2.set_xlabel('coszen')
-<<<<<<< HEAD
     ax2.set_ylabel('ratio (MC/data)')
     ax2.set_ylim(min(min(ratio_MC_to_BS_notau),min(ratio_MC_to_BS_tau))-0.1,max(max(ratio_MC_to_BS_notau),max(ratio_MC_to_BS_tau))+0.2)
-=======
-    ax2.set_ylabel("ratio (data/MC)")
-    ax2.set_ylim(min(min(hist_BS/hist_MC_notau),min(hist_BS/hist_MC_tau))-0.1,max(max(hist_BS/hist_MC_notau),max(hist_BS/hist_MC_tau))+0.1)
->>>>>>> e4397e20
     ax2.axhline(y=1,linewidth=1, color='r')
     #ax2.legend(loc='upper center',ncol=1, frameon=False)
     a_text = AnchoredText('nutau x2/NDF=%.2f\nno nutau x2/NDF=%.2f\npoisson llh nutau=%.2f'%(x2_nutau,x2_no_nutau,poisson_llh), loc=2)
@@ -170,6 +156,16 @@
     plot_burn_sample_MC_comparison( MC_RecoEnergy_nominal_nutau_all_chan, MC_RecoEnergy_nominal_no_nutau_all_chan, BurnSample_RecoEnergy_all_chan, 'MC cscd+trck (nutau)', 'MC cscd+trck (no nutau)', 'BurnSample cscd+trck', E_bin_centers, anlys_ebins, 'cscd+trck', png_name_root+'energy')
 
     plot_burn_sample_MC_comparison( MC_RecoCoszen_nominal_nutau_all_chan, MC_RecoCoszen_nominal_no_nutau_all_chan, BurnSample_RecoCoszen_all_chan, 'MC cscd+trck (nutau)', 'MC cscd+trck (no nutau)', 'BurnSample cscd+trck', CZ_bin_centers, czbins, 'cscd+trck', png_name_root+'coszen')
+
+    # make 1-d slices
+    burn_sample_map = burn_sample_trck_map + burn_sample_cscd_map
+    nominal_nutau_map = nominal_nutau_trck_map + nominal_nutau_cscd_map
+    nominal_no_nutau_map = nominal_no_nutau_trck_map + nominal_no_nutau_cscd_map
+
+    for i in range(0, burn_sample_trck_map.shape[0]):
+        plot_burn_sample_MC_comparison( nominal_nutau_trck_map[i,:], nominal_no_nutau_trck_map[i,:], burn_sample_trck_map[i,:], 'MC trck (nutau)', 'MC trck (no nutau)', 'BurnSample trck', CZ_bin_centers, czbins, 'trck', png_name_root+'coszen_E_bin%s'%i)
+        plot_burn_sample_MC_comparison( nominal_nutau_cscd_map[i,:], nominal_no_nutau_cscd_map[i,:], burn_sample_cscd_map[i,:], 'MC cscd (nutau)', 'MC cscd (no nutau)', 'BurnSample cscd', CZ_bin_centers, czbins, 'cscd', png_name_root+'coszen_E_bin%s'%i)
+        plot_burn_sample_MC_comparison( nominal_nutau_map[i,:], nominal_no_nutau_map[i,:], burn_sample_map[i,:], 'MC cscd+trck (nutau)', 'MC cscd+trck (no nutau)', 'BurnSample cscd+trck', CZ_bin_centers, czbins, 'cscd+trck', png_name_root+'coszen_E_bin%s'%i)
 
 
 
@@ -330,7 +326,6 @@
     #nominal_no_nutau = {'cscd' : sum_map(nominal_no_nutau_up['cscd'], nominal_no_nutau_down['cscd']),
     #                 'trck' : sum_map(nominal_no_nutau_up['trck'], nominal_no_nutau_down['trck']) 
     #                 }
-    plot_1D_distribution_comparison(burn_sample_maps, nominal_nutau,  nominal_no_nutau, png_name_root = 'whole_region_')
 
     # Plot nominal PISA template (cscd and trck separately), and the ratio of burn sample to PISA template 
     for flav in ['cscd', 'trck']:
@@ -453,7 +448,6 @@
 
     ################## PLOT MC/Data comparison ##################
 
-<<<<<<< HEAD
     f_select = from_json('sgnl_side_region_selection.json')
     region_nominal_nutau = {}
     region_nominal_no_nutau = {}
@@ -519,64 +513,9 @@
             plt.savefig(filename,dpi=150)
             plt.clf()
 
-=======
     burn_sample_cscd_map = burn_sample_maps['cscd']['map']
     burn_sample_trck_map = burn_sample_maps['trck']['map']
 
-    # get 1D energy (coszen) distribution
-    BurnSample_RecoEnergy_cscd = get_1D_projection(burn_sample_cscd_map, 'energy')
-    BurnSample_RecoEnergy_trck = get_1D_projection(burn_sample_trck_map, 'energy')
-    BurnSample_RecoCoszen_cscd = get_1D_projection(burn_sample_cscd_map, 'coszen')
-    BurnSample_RecoCoszen_trck = get_1D_projection(burn_sample_trck_map, 'coszen')
-
-    nominal_nutau_cscd_map = nominal_nutau_cscd['map']
-    MC_RecoEnergy_nominal_nutau_cscd = get_1D_projection(nominal_nutau_cscd_map, 'energy')
-    MC_RecoCoszen_nominal_nutau_cscd = get_1D_projection(nominal_nutau_cscd_map, 'coszen')
-    nominal_nutau_trck_map = nominal_nutau_trck['map']
-    MC_RecoEnergy_nominal_nutau_trck = get_1D_projection(nominal_nutau_trck_map, 'energy')
-    MC_RecoCoszen_nominal_nutau_trck = get_1D_projection(nominal_nutau_trck_map, 'coszen')
-
-    nominal_no_nutau_cscd_map = nominal_no_nutau_cscd['map']
-    MC_RecoEnergy_nominal_no_nutau_cscd = get_1D_projection(nominal_no_nutau_cscd_map, 'energy')
-    MC_RecoCoszen_nominal_no_nutau_cscd = get_1D_projection(nominal_no_nutau_cscd_map, 'coszen')
-    nominal_no_nutau_trck_map = nominal_no_nutau_trck['map']
-    MC_RecoEnergy_nominal_no_nutau_trck = get_1D_projection(nominal_no_nutau_trck_map, 'energy')
-    MC_RecoCoszen_nominal_no_nutau_trck = get_1D_projection(nominal_no_nutau_trck_map, 'coszen')
-
-
-    MC_RecoEnergy_nominal_nutau_all_chan = MC_RecoEnergy_nominal_nutau_cscd + MC_RecoEnergy_nominal_nutau_trck
-    MC_RecoCoszen_nominal_nutau_all_chan = MC_RecoCoszen_nominal_nutau_cscd + MC_RecoCoszen_nominal_nutau_trck
-
-    MC_RecoEnergy_nominal_no_nutau_all_chan = MC_RecoEnergy_nominal_no_nutau_cscd + MC_RecoEnergy_nominal_no_nutau_trck
-    MC_RecoCoszen_nominal_no_nutau_all_chan = MC_RecoCoszen_nominal_no_nutau_cscd + MC_RecoCoszen_nominal_no_nutau_trck
-
-    BurnSample_RecoEnergy_all_chan = BurnSample_RecoEnergy_cscd + BurnSample_RecoEnergy_trck
-    BurnSample_RecoCoszen_all_chan = BurnSample_RecoCoszen_cscd + BurnSample_RecoCoszen_trck
-
-    # plot 1D energy (coszen) distribution
-    plot_burn_sample_MC_comparison( MC_RecoEnergy_nominal_nutau_cscd, MC_RecoEnergy_nominal_no_nutau_cscd, BurnSample_RecoEnergy_cscd, 'MC cscd (nutau)', 'MC cscd (no nutau)', 'BurnSample cscd', E_bin_centers, anlys_ebins, 'cscd', 'energy')
-
-    plot_burn_sample_MC_comparison( MC_RecoCoszen_nominal_nutau_cscd, MC_RecoCoszen_nominal_no_nutau_cscd, BurnSample_RecoCoszen_cscd, 'MC cscd (nutau)', 'MC cscd (no nutau)', 'BurnSample cscd', CZ_bin_centers, czbins, 'cscd', 'coszen')
-
-    plot_burn_sample_MC_comparison( MC_RecoEnergy_nominal_nutau_trck, MC_RecoEnergy_nominal_no_nutau_trck, BurnSample_RecoEnergy_trck, 'MC trck (nutau)', 'MC trck (no nutau)', 'BurnSample trck', E_bin_centers, anlys_ebins, 'trck', 'energy')
-
-    plot_burn_sample_MC_comparison( MC_RecoCoszen_nominal_nutau_trck, MC_RecoCoszen_nominal_no_nutau_trck, BurnSample_RecoCoszen_trck, 'MC trck (nutau)', 'MC trck (no nutau)', 'BurnSample trck', CZ_bin_centers, czbins, 'trck', 'coszen')
-
-    plot_burn_sample_MC_comparison( MC_RecoEnergy_nominal_nutau_all_chan, MC_RecoEnergy_nominal_no_nutau_all_chan, BurnSample_RecoEnergy_all_chan, 'MC cscd+trck (nutau)', 'MC cscd+trck (no nutau)', 'BurnSample cscd+trck', E_bin_centers, anlys_ebins, 'cscd+trck', 'energy')
-
-    plot_burn_sample_MC_comparison( MC_RecoCoszen_nominal_nutau_all_chan, MC_RecoCoszen_nominal_no_nutau_all_chan, BurnSample_RecoCoszen_all_chan, 'MC cscd+trck (nutau)', 'MC cscd+trck (no nutau)', 'BurnSample cscd+trck', CZ_bin_centers, czbins, 'cscd+trck', 'coszen')
-    # make 1-d slices
-    burn_sample_map = burn_sample_trck_map + burn_sample_cscd_map
-    nominal_nutau_map = nominal_nutau_trck_map + nominal_nutau_cscd_map
-    nominal_no_nutau_map = nominal_no_nutau_trck_map + nominal_no_nutau_cscd_map
-
-    for i in range(0, burn_sample_trck_map.shape[0]):
-        plot_burn_sample_MC_comparison( nominal_nutau_trck_map[i,:], nominal_no_nutau_trck_map[i,:], burn_sample_trck_map[i,:], 'MC trck (nutau)', 'MC trck (no nutau)', 'BurnSample trck', CZ_bin_centers, czbins, 'trck', 'coszen_E_bin%s'%i)
-        plot_burn_sample_MC_comparison( nominal_nutau_cscd_map[i,:], nominal_no_nutau_cscd_map[i,:], burn_sample_cscd_map[i,:], 'MC cscd (nutau)', 'MC cscd (no nutau)', 'BurnSample cscd', CZ_bin_centers, czbins, 'cscd', 'coszen_E_bin%s'%i)
-        plot_burn_sample_MC_comparison( nominal_nutau_map[i,:], nominal_no_nutau_map[i,:], burn_sample_map[i,:], 'MC cscd (nutau)', 'MC cscd (no nutau)', 'BurnSample cscd', CZ_bin_centers, czbins, 'cscd+trck', 'coszen_E_bin%s'%i)
-
-
->>>>>>> e4397e20
 
     if not args.save: plt.show()
     else: print '\n-->>Saved all files to: ',args.outdir
