--- conflicted
+++ resolved
@@ -223,19 +223,12 @@
 logging.info("  NCBar NEvents: %d"%np.sum(cuts_nc_bar))
 
 nfiles_per_run = (args.ne + args.nmu + args.ntau)/3.0
-<<<<<<< HEAD
-aeff_nc_nu,aeff_nc_nu_err,xedges = get_aeff1D(data_nc,cuts_nc,ebins,
-                                              nfiles_per_run,nc=True,solid_angle=solid_angle)
-aeff_nc_nubar,aeff_nc_nubar_err,xedges = get_aeff1D(data_nc,cuts_nc_bar,ebins,
-                                                    nfiles_per_run,nc=True,solid_angle=solid_angle)
-=======
 aeff_nc_nu,aeff_nc_nu_err,xedges = get_aeff1D(
     data_nc,cuts_nc,ebins,nfiles_per_run,mcnu=args.mcnu,nc=True,
     solid_angle=solid_angle)
 aeff_nc_nubar,aeff_nc_nubar_err,xedges = get_aeff1D(
     data_nc,cuts_nc_bar,ebins,nfiles_per_run,mcnu=args.mcnu,nc=True,
     solid_angle=solid_angle)
->>>>>>> 37061d74
 
 aeff_list.append(aeff_nc_nu)
 aeff_err_list.append(aeff_nc_nu_err)
