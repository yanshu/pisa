#! /usr/bin/env python
# author: J.L. Lanfranchi
# date:   October 8, 2016
"""
Compare two entities: Maps, map sets, pipelines, or distribution makers. One
kind can be compared against another, so long as the resulting map(s) have
equivalent names and binning. The result each entity specification is formatted
into a MapSet and stored to disk, so that e.g. re-running a DistributionMaker
is unnecessary to reproduce the results.
"""


from argparse import ArgumentParser
from collections import OrderedDict
import os

import numpy as np

from pisa.core.distribution_maker import DistributionMaker
from pisa.core.map import Map, MapSet
from pisa.core.pipeline import Pipeline
from pisa.utils.fileio import mkdir, to_file
from pisa.utils.log import logging, set_verbosity
from pisa.utils.plotter import Plotter


__all__ = ['parse_args', 'main']


def parse_args():
    parser = ArgumentParser(description=__doc__)
    parser.add_argument(
        '--outdir', metavar='DIR', type=str, required=True,
        help='''Store output plots to this directory.'''
    )
    parser.add_argument(
        '--ref', type=str, required=True, action='append',
        help='''Pipeline settings config file that generates reference
        output, or a stored map or map set. Repeat --ref option for multiple
        pipelines, maps, or map sets'''
    )
    parser.add_argument(
        '--ref-abs', action='store_true',
        help='''Use the absolute value of the reference plot for
        comparisons.'''
    )
    parser.add_argument(
        '--ref-label', type=str, required=True,
        help='''Label for reference'''
    )
    parser.add_argument(
        '--ref-param-selections', type=str, required=False,
        action='append',
        help='''Param selections to apply to --ref pipeline config(s). Not
        applicable if --ref specifies stored map or map sets'''
    )
    parser.add_argument(
        '--test', type=str, required=True, action='append',
        help='''Pipeline settings config file that generates test
        output, or a stored map or map set. Repeat --test option for multiple
        pipelines, maps, or map sets'''
    )
    parser.add_argument(
        '--test-abs', action='store_true',
        help='''Use the absolute value of the test plot for
        comparisons.'''
    )
    parser.add_argument(
        '--test-label', type=str, required=True,
        help='''Label for test'''
    )
    parser.add_argument(
        '--test-param-selections', type=str, required=False,
        action='append',
        help='''Param selections to apply to --test pipeline config(s). Not
        applicable if --test specifies stored map or map sets'''
    )
    parser.add_argument(
        '--combine', type=str, action='append',
        help='''Combine by wildcard string, where string globbing (a la command
        line) uses asterisk for any number of wildcard characters. Use single
        quotes such that asterisks do not get expanded by the shell. Repeat the
        --combine option for multiple combine strings.'''
    )
    parser.add_argument(
        '--json', action='store_true',
        help='''Save output maps in compressed json (json.bz2) format.''' 
    )
    parser.add_argument(
        '--pdf', action='store_true',
        help='''Save plots in PDF format. If neither this nor --png is
        specified, no plots are produced.'''
    )
    parser.add_argument(
        '--png', action='store_true',
        help='''Save plots in PNG format. If neither this nor --pdf is
        specfied, no plots are produced.'''
    )
    parser.add_argument(
        '--diff-min', type=float, required=False,
        help='''Difference plot vmin; if you specify only one of --diff-min or
        --diff-max, symmetric limits are automatically used (min = -max).'''
    )
    parser.add_argument(
        '--diff-max', type=float, required=False,
        help='''Difference plot max; if you specify only one of --diff-min or
        --diff-max, symmetric limits are automatically used (min = -max).'''
    )
    parser.add_argument(
        '--fract-diff-min', type=float, required=False,
        help='''Fractional difference plot vmin; if you specify only one of
        --fract-diff-min or --fract-diff-max, symmetric limits are
        automatically used (min = -max).'''
    )
    parser.add_argument(
        '--fract-diff-max', type=float, required=False,
        help='''Fractional difference plot max; if you specify only one of
        --fract-diff-min or --fract-diff-max, symmetric limits are
        automatically used (min = -max).'''
    )
    parser.add_argument(
        '--asymm-min', type=float, required=False,
        help='''Asymmetry plot vmin; if you specify only one of --asymm-min or
        --asymm-max, symmetric limits are automatically used (min = -max).'''
    )
    parser.add_argument(
        '--asymm-max', type=float, required=False,
        help='''Fractional difference plot max; if you specify only one of
        --asymm-min or --asymm-max, symmetric limits are automatically used
        (min = -max).'''
    )
    parser.add_argument(
        '-v', action='count',
        help='Set verbosity level; repeat -v for higher level.'
    )
    args = parser.parse_args()
    return args


def main():
    args = parse_args()
    set_verbosity(args.v)

    ref_plot_label = args.ref_label
    if args.ref_abs and not args.ref_label.startswith('abs'):
        ref_plot_label = 'abs(%s)' % ref_plot_label
    test_plot_label = args.test_label
    if args.test_abs and not args.test_label.startswith('abs'):
        test_plot_label = 'abs(%s)' % test_plot_label

    plot_formats = []
    if args.pdf:
        plot_formats.append('pdf')
    if args.png:
        plot_formats.append('png')

    diff_symm = True
    if args.diff_min is not None and args.diff_max is None:
        args.diff_max = -args.diff_min
        diff_symm = False
    if args.diff_max is not None and args.diff_min is None:
        args.diff_min = -args.diff_max
        diff_symm = False

    fract_diff_symm = True
    if args.fract_diff_min is not None and args.fract_diff_max is None:
        args.fract_diff_max = -args.fract_diff_min
        fract_diff_symm = False
    if args.fract_diff_max is not None and args.fract_diff_min is None:
        args.fract_diff_min = -args.fract_diff_max
        fract_diff_symm = False

    asymm_symm = True
    if args.asymm_max is not None and args.asymm_min is None:
        args.asymm_min = -args.asymm_max
        asymm_symm = False
    if args.asymm_min is not None and args.asymm_max is None:
        args.asymm_max = -args.asymm_min
        asymm_symm = False

    args.outdir = os.path.expanduser(os.path.expandvars(args.outdir))
    mkdir(args.outdir)

    # Get the reference distribution(s) into the form of a test MapSet
    ref = None
    ref_source = None
    if len(args.ref) == 1:
        try:
            ref_pipeline = Pipeline(config=args.ref[0])
        except:
            raise
        else:
            ref_source = 'Pipeline'
            if args.ref_param_selections is not None:
                ref_pipeline.select_params(args.ref_param_selections)
            ref = ref_pipeline.get_outputs()
    else:
<<<<<<< HEAD
        try:
            ref_dmaker = DistributionMaker(pipelines=args.ref)
        except:
            pass
        else:
            ref_source = 'DistributionMaker'
            if args.ref_param_selections is not None:
                ref_dmaker.select_params(args.ref_param_selections)
            ref = ref_dmaker.get_outputs()
=======
        ref_source = 'DistributionMaker'
        if args.ref_param_selections is not None:
            ref_dmaker.select_params(args.ref_param_selections)
        ref = ref_dmaker.get_outputs(return_sum=True)
>>>>>>> dc08d9fa

    if ref is None:
        try:
            ref = [Map.from_json(f) for f in args.ref]
        except:
            pass
        else:
            ref_source = 'Map'
            ref = MapSet(ref)

    if ref is None:
        assert args.ref_param_selections is None
        assert len(args.ref) == 1, 'Can only handle one MapSet'
        try:
            ref = MapSet.from_json(args.ref[0])
        except:
            pass
        else:
            ref_source = 'MapSet'

    if ref is None:
        raise ValueError(
            'Could not instantiate the reference Pipeline, DistributionMaker,'
            ' Map, or MapSet from ref value(s) %s' % args.ref
        )

    # Get the test distribution(s) into the form of a test MapSet
    test = None
    test_source = None
    if len(args.test) == 1:
        try:
            test_pipeline = Pipeline(config=args.test[0])
        except:
            raise
        else:
            test_source = 'Pipeline'
            if args.test_param_selections is not None:
                test_pipeline.select_params(args.test_param_selections)
            test = test_pipeline.get_outputs()
    else:
<<<<<<< HEAD
        try:
            test_dmaker = DistributionMaker(pipelines=args.test)
        except:
            pass
        else:
            test_source = 'DistributionMaker'
            if args.test_param_selections is not None:
                test_dmaker.select_params(args.test_param_selections)
            test = test_dmaker.get_outputs()
=======
        test_source = 'DistributionMaker'
        if args.test_param_selections is not None:
            test_dmaker.select_params(args.test_param_selections)
        test = test_dmaker.get_outputs(return_sum=True)
>>>>>>> dc08d9fa

    if test is None:
        try:
            test = [Map.from_json(f) for f in args.test]
        except:
            pass
        else:
            test_source = 'Map'
            test = MapSet(test)

    if test is None:
        assert args.test_param_selections is None
        assert len(args.test) == 1, 'Can only handle one MapSet'
        try:
            test = MapSet.from_json(args.test[0])
        except:
            pass
        else:
            test_source = 'MapSet'

    if test is None:
        raise ValueError(
            'Could not instantiate the test Pipeline, DistributionMaker, Map,'
            ' or MapSet from test value(s) %s' % args.test
        )

    if args.combine is not None:
        ref = ref.combine_wildcard(args.combine)
        test = test.combine_wildcard(args.combine)
        if isinstance(ref, Map):
            ref = MapSet([ref])
        if isinstance(test, Map):
            test = MapSet([test])

    # Set the MapSet names according to args passed by user
    ref.name = args.ref_label
    test.name = args.test_label

    # Save to disk the maps being plotted (excluding optional aboslute value
    # operations)
<<<<<<< HEAD
    refmaps_path = os.path.join(
        args.outdir, 'maps__%s.json.bz2' % args.ref_label
    )
    to_file(ref, refmaps_path)

    testmaps_path = os.path.join(
        args.outdir, 'maps__%s.json.bz2' % args.test_label
    )
    to_file(test, testmaps_path)
=======
    if args.json:
        ref.to_json(os.path.join(
            args.outdir, 'maps__%s.json.bz2' % args.ref_label
        ))
        test.to_json(os.path.join(
            args.outdir, 'maps__%s.json.bz2' % args.test_label
        ))
>>>>>>> dc08d9fa

    if set(test.names) != set(ref.names):
        raise ValueError(
            'Test map names %s do not match ref map names %s.'
            % (sorted(test.names), sorted(ref.names))
        )

    reordered_test = []
    new_ref = []
    diff_maps = []
    fract_diff_maps = []
    asymm_maps = []
    summary_stats = {}
    for ref_map in ref:
        test_map = test[ref_map.name].reorder_dimensions(ref_map.binning)
        if args.ref_abs:
            ref_map = abs(ref_map)
        if args.test_abs:
            test_map = abs(test_map)

        diff_map = test_map - ref_map
        with np.errstate(divide='ignore', invalid='ignore'):
            fract_diff_map = (test_map - ref_map)/ref_map
            asymm_map = (test_map - ref_map)/ref_map**0.5

        new_ref.append(ref_map)
        reordered_test.append(test_map)
        diff_maps.append(diff_map)
        fract_diff_maps.append(fract_diff_map)
        asymm_maps.append(asymm_map)

        total_ref = np.sum(np.ma.masked_invalid(ref_map.nominal_values))
        total_test = np.sum(np.ma.masked_invalid(test_map.nominal_values))

        mean_ref = np.mean(np.ma.masked_invalid(ref_map.nominal_values))
        mean_test = np.mean(np.ma.masked_invalid(test_map.nominal_values))

        mean_diff = np.mean(np.ma.masked_invalid(diff_map.nominal_values))
        std_diff = np.std(np.ma.masked_invalid(diff_map.nominal_values))
        mean_fract_diff = np.mean(np.ma.masked_invalid(
            fract_diff_map.nominal_values
        ))
        std_fract_diff = np.std(np.ma.masked_invalid(
            fract_diff_map.nominal_values
        ))

        median_diff = np.nanmedian(np.ma.masked_invalid(
            diff_map.nominal_values
        ))
        mad_diff = np.nanmedian(np.ma.masked_invalid(
            np.abs(diff_map.nominal_values)
        ))
        median_fract_diff = np.nanmedian(np.ma.masked_invalid(
            fract_diff_map.nominal_values
        ))
        mad_fract_diff = np.nanmedian(np.ma.masked_invalid(
            np.abs(fract_diff_map.nominal_values)
        ))

        asymm = np.sqrt(np.sum(
            np.ma.masked_invalid(asymm_map.nominal_values)**2
        ))

        summary_stats[test_map.name] = OrderedDict([
            ('total_ref', total_ref),
            ('total_test', total_test),
            ('mean_ref', mean_ref),
            ('mean_test', mean_test),
            ('mean_diff', mean_diff),
            ('std_diff', std_diff),
            ('mean_fract_diff', mean_fract_diff),
            ('std_fract_diff', std_fract_diff),
            ('median_diff', median_diff),
            ('mad_diff', mad_diff),
            ('median_fract_diff', median_fract_diff),
            ('mad_fract_diff', mad_fract_diff),
            ('asymm', asymm),
        ])

        logging.info('Map %s...' % ref_map.name)
        logging.info('  Pct Agreement: %+8.3f%s' % (100*mean_fract_diff, '%'))
        logging.info('  Totals:')
        logging.info('    Ref :' + ('%.2f' % total_ref).rjust(8))
        logging.info('    Test:' + ('%.2f' % total_test).rjust(8))
        logging.info('  Means:')
        logging.info('    Ref :' + ('%.2f' % mean_ref).rjust(8))
        logging.info('    Test:' + ('%.2f' % mean_test).rjust(8))
        logging.info('  Test - Ref, mean +/- std dev:')
        logging.info('    %.4e +/- %.4e' %(mean_diff, std_diff))
        logging.info('  Test - Ref, median +/- median-abs-dev:')
        logging.info('    %.4e +/- %.4e' %(median_diff, mad_diff))
        logging.info('  (Test - Ref) / Ref, mean +/- std dev:')
        logging.info('    %.4e +/- %.4e' %(mean_fract_diff, std_fract_diff))
        logging.info('  (Test - Ref) / Ref, median +/- median-abs-dev:')
        logging.info('    %.4e +/- %.4e' %(median_fract_diff, mad_fract_diff))
        logging.info('  (Test - Ref) / sqrt(Ref), sum in quadrature:')
        logging.info('    %.4e' %asymm)
        logging.info('')

    ref = MapSet(new_ref)
    test = MapSet(reordered_test)
    diff = MapSet(diff_maps)
    fract_diff = MapSet(fract_diff_maps)
    asymm = MapSet(asymm_maps)

    if args.json:
        diff.to_json(os.path.join(
            args.outdir,
            'diff__%s__%s.json.bz2' %(test_plot_label, ref_plot_label)
        ))
        fract_diff.to_json(os.path.join(
            args.outdir,
            'fract_diff__%s___%s.json.bz2' %(test_plot_label, ref_plot_label)
        ))
        asymm.to_json(os.path.join(
            args.outdir,
            'asymm__%s___%s.json.bz2' %(test_plot_label, ref_plot_label)
        ))
        to_file(
            summary_stats,
            os.path.join(
                args.outdir,
                'stats__%s__%s.json.bz2' %(test_plot_label, ref_plot_label)
            )
        )

    for plot_format in plot_formats:
        # Plot the raw distributions
        plotter = Plotter(stamp='', outdir=args.outdir, fmt=plot_format,
                          log=False, annotate=False,
                          symmetric=False,
                          ratio=False)
        plotter.plot_2d_array(ref, fname='distr__%s'
                              % ref_plot_label)
        plotter.plot_2d_array(test, fname='distr__%s'
                              % test_plot_label)

        # Plot the difference (test - ref)
        plotter = Plotter(stamp='', outdir=args.outdir, fmt=plot_format,
                          log=False, annotate=False,
                          symmetric=diff_symm,
                          ratio=False)
        plotter.label = '%s - %s' % (test_plot_label, ref_plot_label)
        plotter.plot_2d_array(
            test - ref,
            fname='diff__%s__%s' % (test_plot_label, ref_plot_label),
            cmap='RdBu',
            #vmin=args.diff_min, vmax=args.diff_max
        )

        # Plot the fractional difference (test - ref)/ref
        plotter = Plotter(stamp='', outdir=args.outdir, fmt=plot_format,
                          log=False,
                          annotate=False,
                          symmetric=fract_diff_symm,
                          ratio=True)
        plotter.label = '%s/%s - 1' % (test_plot_label, ref_plot_label)
        plotter.plot_2d_array(
            test/ref - 1.,
            fname='fract_diff__%s__%s' % (test_plot_label, ref_plot_label),
            cmap='RdBu',
            #vmin=args.fract_diff_min, vmax=args.fract_diff_max
        )

        # Plot the asymmetry (test - ref)/sqrt(ref)
        plotter = Plotter(stamp='', outdir=args.outdir, fmt=plot_format,
                          log=False,
                          annotate=False,
                          symmetric=asymm_symm,
                          ratio=True)
        plotter.label = '(%s - %s)/sqrt(%s)' % (test_plot_label,
                                                ref_plot_label, ref_plot_label)
        plotter.plot_2d_array(
            (test-ref)/ref**0.5,
            fname='asymm__%s__%s' % (test_plot_label, ref_plot_label),
            cmap='RdBu',
            #vmin=args.asymm_min, vmax=args.asymm_max
        )


main.__doc__ = __doc__


if __name__ == '__main__':
    main()<|MERGE_RESOLUTION|>--- conflicted
+++ resolved
@@ -195,7 +195,6 @@
                 ref_pipeline.select_params(args.ref_param_selections)
             ref = ref_pipeline.get_outputs()
     else:
-<<<<<<< HEAD
         try:
             ref_dmaker = DistributionMaker(pipelines=args.ref)
         except:
@@ -205,12 +204,6 @@
             if args.ref_param_selections is not None:
                 ref_dmaker.select_params(args.ref_param_selections)
             ref = ref_dmaker.get_outputs()
-=======
-        ref_source = 'DistributionMaker'
-        if args.ref_param_selections is not None:
-            ref_dmaker.select_params(args.ref_param_selections)
-        ref = ref_dmaker.get_outputs(return_sum=True)
->>>>>>> dc08d9fa
 
     if ref is None:
         try:
@@ -251,7 +244,6 @@
                 test_pipeline.select_params(args.test_param_selections)
             test = test_pipeline.get_outputs()
     else:
-<<<<<<< HEAD
         try:
             test_dmaker = DistributionMaker(pipelines=args.test)
         except:
@@ -261,12 +253,6 @@
             if args.test_param_selections is not None:
                 test_dmaker.select_params(args.test_param_selections)
             test = test_dmaker.get_outputs()
-=======
-        test_source = 'DistributionMaker'
-        if args.test_param_selections is not None:
-            test_dmaker.select_params(args.test_param_selections)
-        test = test_dmaker.get_outputs(return_sum=True)
->>>>>>> dc08d9fa
 
     if test is None:
         try:
@@ -307,25 +293,16 @@
 
     # Save to disk the maps being plotted (excluding optional aboslute value
     # operations)
-<<<<<<< HEAD
-    refmaps_path = os.path.join(
-        args.outdir, 'maps__%s.json.bz2' % args.ref_label
-    )
-    to_file(ref, refmaps_path)
-
-    testmaps_path = os.path.join(
-        args.outdir, 'maps__%s.json.bz2' % args.test_label
-    )
-    to_file(test, testmaps_path)
-=======
     if args.json:
-        ref.to_json(os.path.join(
+        refmaps_path = os.path.join(
             args.outdir, 'maps__%s.json.bz2' % args.ref_label
-        ))
-        test.to_json(os.path.join(
+        )
+        to_file(ref, refmaps_path)
+
+        testmaps_path = os.path.join(
             args.outdir, 'maps__%s.json.bz2' % args.test_label
-        ))
->>>>>>> dc08d9fa
+        )
+        to_file(test, testmaps_path)
 
     if set(test.names) != set(ref.names):
         raise ValueError(
