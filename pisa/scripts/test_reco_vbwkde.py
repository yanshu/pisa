#! /usr/bin/env python
# author: S.Wren
# date:   March 20, 2016
"""
Runs the pipeline in event-by-event mode to see how much it agrees with OscFit.
This is also checked against the PISA 2 legacy mode.
Test data for comparing against should be in the tests/data directory.
A set of plots will be output in your output directory for you to check.
"""

from argparse import ArgumentParser
from copy import deepcopy
import os

from pisa import ureg, Q_
from pisa.core.map import MapSet
from pisa.core.pipeline import Pipeline
from pisa.utils.config_parser import parse_pipeline_config
from pisa.utils.fileio import from_file, mkdir
from pisa.utils.log import logging, set_verbosity
from pisa.utils.resources import find_resource
from pisa.utils.tests import has_cuda, print_agreement, check_agreement, plot_comparisons, plot_cmp

FMT = 'png'

def compare_pisa(config1, config2, testname1, testname2, outdir):
    """
    Compare baseline output of PISA 3 with an older version of itself
    (for self-consistency checks).
    """
    logging.debug('>> Comparing %s with %s (both PISA)'%(testname1,testname2))

    pipeline1 = Pipeline(config1)
    outputs1 = pipeline1.get_outputs()

    cake1_trck_map = outputs1.combine_wildcard('*_trck')
    cake1_cscd_map = outputs1.combine_wildcard('*_cscd')

    pipeline2 = Pipeline(config2)
    outputs2 = pipeline2.get_outputs()

    cake2_both_map = outputs2.combine_wildcard('*')

    cake1_trck_map_to_plot = {}
    cake1_trck_map_to_plot['ebins'] = \
            cake1_trck_map.binning['reco_energy'].bin_edges.magnitude
    cake1_trck_map_to_plot['czbins'] = \
            cake1_trck_map.binning['reco_coszen'].bin_edges.magnitude
    cake1_trck_map_to_plot['map'] = cake1_trck_map.hist
    cake1_trck_map_to_plot['map'] = cake1_trck_map_to_plot['map']

    cake2_trck_map_to_plot = {}
    cake2_trck_map_to_plot['ebins'] = \
            cake2_both_map.binning['reco_energy'].bin_edges.magnitude
    cake2_trck_map_to_plot['czbins'] = \
            cake2_both_map.binning['reco_coszen'].bin_edges.magnitude
    cake2_trck_map_to_plot['map'] = cake2_both_map.hist[...,1]
    cake2_trck_map_to_plot['map'] = cake2_trck_map_to_plot['map']

    max_diff_ratio, max_diff = plot_comparisons(
        ref_map=cake1_trck_map_to_plot,
        new_map=cake2_trck_map_to_plot,
        ref_abv='5stage',
        new_abv='4stage',
        outdir=outdir,
        subdir='recopidcombinedchecks',
        stagename='baseline',
        servicename='recopid',
        name='trck',
        texname=r'\rm{trck}',
        ftype=FMT
    )

    print_agreement(testname='PISAStandard-RecoPid: %s'%('trck'),
                    ratio=max_diff_ratio)

    cake1_cscd_map_to_plot = {}
    cake1_cscd_map_to_plot['ebins'] = \
            cake1_cscd_map.binning['reco_energy'].bin_edges.magnitude
    cake1_cscd_map_to_plot['czbins'] = \
            cake1_cscd_map.binning['reco_coszen'].bin_edges.magnitude
    cake1_cscd_map_to_plot['map'] = cake1_cscd_map.hist
    cake1_cscd_map_to_plot['map'] = cake1_cscd_map_to_plot['map']

    cake2_cscd_map_to_plot = {}
    cake2_cscd_map_to_plot['ebins'] = \
            cake2_both_map.binning['reco_energy'].bin_edges.magnitude
    cake2_cscd_map_to_plot['czbins'] = \
            cake2_both_map.binning['reco_coszen'].bin_edges.magnitude
    cake2_cscd_map_to_plot['map'] = cake2_both_map.hist[...,0]
    cake2_cscd_map_to_plot['map'] = cake2_cscd_map_to_plot['map']

    max_diff_ratio, max_diff = plot_comparisons(
        ref_map=cake1_cscd_map_to_plot,
        new_map=cake2_cscd_map_to_plot,
        ref_abv='5stage',
        new_abv='4stage',
        outdir=outdir,
        subdir='recopidcombinedchecks',
        stagename='baseline',
        servicename='recopid',
        name='cscd',
        texname=r'\rm{cscd}',
        ftype=FMT
    )

    print_agreement(testname='PISAStandard-RecoPid: %s'%('cscd'),
                    ratio=max_diff_ratio)

    return pipeline2


def compare_baseline(config, testname, outdir, oscfitfile):
    """
    Compare baseline output of PISA 3 with OscFit.
    """
    logging.debug('>> Working on baseline comparisons between both fitters.')
    logging.debug('>>> Doing %s test.'%testname)
    baseline_comparisons = from_file(oscfitfile)
    ref_abv='OscFit'

    pipeline = Pipeline(config)
    outputs = pipeline.get_outputs()

    for nukey in baseline_comparisons.keys():

        baseline_map_to_plot = baseline_comparisons[nukey]

        try:
            cake_map = outputs[nukey]
            texname = outputs[nukey].tex
        except:
            cake_map = outputs.combine_wildcard('*_%s'%nukey)
            if nukey == 'trck':
                texname = r'\rm{trck}'
            elif nukey == 'cscd':
                texname = r'\rm{cscd}'
        cake_map_to_plot = {}
        cake_map_to_plot['ebins'] = \
                cake_map.binning['reco_energy'].bin_edges.magnitude
        cake_map_to_plot['czbins'] = \
                cake_map.binning['reco_coszen'].bin_edges.magnitude
        cake_map_to_plot['map'] = cake_map.hist

        max_diff_ratio, max_diff = plot_comparisons(
            ref_map=baseline_map_to_plot,
            new_map=cake_map_to_plot,
            ref_abv=ref_abv, new_abv='PISAV3',
            outdir=outdir,
            subdir='oscfit',
            stagename=testname,
            servicename='baseline',
            name=nukey,
            texname=texname,
            ftype=FMT
        )

        print_agreement(testname='OscFit-V3:%s %s'%(testname, nukey),
                        ratio=max_diff_ratio)

    return pipeline


def compare_systematics(baseline_oscfit, config, testname, outdir, oscfitfile):
    """
    Compare systematic variations of PISA 3 and OscFit.
    """
    logging.debug('>> Working on systematic comparisons between both fitters.')
    logging.debug('>>> Doing %s test.'%testname)
    baseline_comparisons = from_file(baseline_oscfit)
    systematic_comparisons = from_file(oscfitfile)
    ref_abv='OscFit'

    pipeline = Pipeline(config)
    outputs = pipeline.get_outputs()

    for nukey in systematic_comparisons.keys():

        systematic_map_to_plot = systematic_comparisons[nukey]
        systematic_map_to_plot['map'] = (
            systematic_map_to_plot['map'] + baseline_comparisons[nukey]['map']
        )

        try:
            cake_map = outputs[nukey]
            texname = outputs[nukey].tex
        except:
            cake_map = outputs.combine_wildcard('*_%s'%nukey)
            if nukey == 'trck':
                texname = r'\rm{trck}'
            elif nukey == 'cscd':
                texname = r'\rm{cscd}'
        cake_map_to_plot = {}
        cake_map_to_plot['ebins'] = \
                cake_map.binning['reco_energy'].bin_edges.magnitude
        cake_map_to_plot['czbins'] = \
                cake_map.binning['reco_coszen'].bin_edges.magnitude
        cake_map_to_plot['map'] = cake_map.hist

        max_diff_ratio, max_diff = plot_comparisons(
            ref_map=systematic_map_to_plot,
            new_map=cake_map_to_plot,
            ref_abv=ref_abv, new_abv='PISAV3',
            outdir=outdir,
            subdir='oscfit',
            stagename=testname,
            servicename='systematic',
            name=nukey,
            texname=texname,
            ftype=FMT
        )

        print_agreement(testname='OscFit-V3:%s %s'%(testname, nukey),
                        ratio=max_diff_ratio)

    return pipeline


if __name__ == '__main__':
    parser = ArgumentParser(
        description='''Run a set of tests on the PISA 3 pipeline against
        the output from OscFit. If no test flags are specified, *all* tests will
        be run.'''
    )
    parser.add_argument('--baseline', action='store_true', default=False,
                        help='''Run baseline tests i.e. the output of PISA 3
                        event by event and OscFit with a set of parameters
                        agreed upon before the tests were started.''')
    parser.add_argument('--continuous_systematics', action='store_true',
                        default=False,
                        help='''Run continuous systematics tests i.e. the
                        output of PISA 3 event by event and OscFit with
                        variations on the NOT discrete systematics. The
                        fiducial model was agreed upon before the tests were
                        started.''')
    parser.add_argument('--outdir', metavar='DIR', type=str, default=None,
                        required=False,
                        help='''Store all output plots to this directory. If
                        they don't exist, the script will make them, including
                        all subdirectories. If none is supplied no plots will
                        be saved.''')
    parser.add_argument('--ratio_threshold', type=float, default=1E-8,
                        help='''Sets the agreement threshold on the ratio test
                        plots. If this is not reached the tests will fail.''')
    parser.add_argument('--diff_threshold', type=float, default=2E-3,
                        help='''Sets the agreement threshold on the diff test
                        plots. If this is not reached the tests will fail. This
                        test is only important if any ratios return inf.''')
    parser.add_argument('-v', action='count', default=None,
                        help='set verbosity level')
    args = parser.parse_args()
    set_verbosity(args.v)

    if args.outdir is not None:
        mkdir(args.outdir)

    hist_cfg = 'tests/settings/vbwkde_test_reco.hist.cfg'
    vbwkde_cfg = 'tests/settings/vbwkde_test_reco.vbwkde.cfg'

    # Figure out which tests to do
    test_all = True

    # Perform internal tests
    if test_all:
        hist_pipeline = Pipeline(
            config=hist_cfg
        )
        vbwkde_pipeline = Pipeline(
            config=vbwkde_cfg
        )
        hist_maps = hist_pipeline.get_outputs()
        vbwkde_maps = vbwkde_pipeline.get_outputs()
        assert vbwkde_maps.names == hist_maps.names
        for map_name in vbwkde_maps.names:
            vmap = vbwkde_maps[map_name]
            hmap = hist_maps[map_name]
            comparisons = vmap.compare(hmap)
            for k in ['max_diff_ratio', 'max_diff', 'nanmatch', 'infmatch']:
                print '%s: %s = %s' %(map_name, k, comparisons[k])

<<<<<<< HEAD
            if args.outdir is not None:
                plot_cmp(new=vmap, ref=hmap, new_label='reco.vbwkde',
                         ref_label='reco.hist', plot_label=vmap.tex,
                         file_label=vmap.name, outdir=args.outdir,
                         ftype='png')
=======
	        if args.outdir is not None:
	            plot_cmp(new=vmap, ref=hmap, new_label='reco.vbwkde',
	                     ref_label='reco.hist', plot_label=vmap.tex,
	                     file_label=vmap.name, outdir=args.outdir,
	                     ftype='png')
	
>>>>>>> f5a9b682
<|MERGE_RESOLUTION|>--- conflicted
+++ resolved
@@ -278,17 +278,8 @@
             for k in ['max_diff_ratio', 'max_diff', 'nanmatch', 'infmatch']:
                 print '%s: %s = %s' %(map_name, k, comparisons[k])
 
-<<<<<<< HEAD
             if args.outdir is not None:
                 plot_cmp(new=vmap, ref=hmap, new_label='reco.vbwkde',
                          ref_label='reco.hist', plot_label=vmap.tex,
                          file_label=vmap.name, outdir=args.outdir,
-                         ftype='png')
-=======
-	        if args.outdir is not None:
-	            plot_cmp(new=vmap, ref=hmap, new_label='reco.vbwkde',
-	                     ref_label='reco.hist', plot_label=vmap.tex,
-	                     file_label=vmap.name, outdir=args.outdir,
-	                     ftype='png')
-	
->>>>>>> f5a9b682
+                         ftype='png')